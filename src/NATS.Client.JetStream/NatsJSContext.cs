--- conflicted
+++ resolved
@@ -111,24 +111,6 @@
             }
         }
 
-<<<<<<< HEAD
-        await using var sub = await Connection.RequestSubAsync<T, PubAckResponse>(
-                subject: subject,
-                data: data,
-                headers: headers,
-                requestOpts: opts,
-                replyOpts: new NatsSubOpts
-                {
-                    Serializer = NatsJSJsonSerializer.Default,
-                    Timeout = Connection.Opts.RequestTimeout,
-                },
-                cancellationToken)
-            .ConfigureAwait(false);
-
-        while (await sub.Msgs.WaitToReadAsync(cancellationToken).ConfigureAwait(false))
-        {
-            while (sub.Msgs.TryRead(out var msg))
-=======
         opts ??= NatsJSPubOpts.Default;
         var retryMax = opts.RetryAttempts;
         var retryWait = opts.RetryWaitBetweenAttempts;
@@ -155,7 +137,6 @@
                 .ConfigureAwait(false);
 
             while (await sub.Msgs.WaitToReadAsync(cancellationToken).ConfigureAwait(false))
->>>>>>> 500f8027
             {
                 while (sub.Msgs.TryRead(out var msg))
                 {
@@ -175,11 +156,8 @@
             }
         }
 
-<<<<<<< HEAD
-=======
         // We throw a specific exception here for convenience so that the caller doesn't
         // have to check for the exception message etc.
->>>>>>> 500f8027
         throw new NatsJSPublishNoResponseException();
     }
 

--- conflicted
+++ resolved
@@ -1,7 +1,4 @@
-<<<<<<< HEAD
-=======
 using Microsoft.Extensions.Logging;
->>>>>>> 548b15cb
 using NATS.Client.Core;
 using NATS.Client.JetStream.Internal;
 using NATS.Client.JetStream.Models;
@@ -51,13 +48,9 @@
     /// </summary>
     /// <param name="subject">Subject to publish the data to.</param>
     /// <param name="data">Data to publish.</param>
+    /// <param name="serializer">Serializer to use for the message type.</param>
     /// <param name="opts">Publish options.</param>
     /// <param name="headers">Optional message headers.</param>
-<<<<<<< HEAD
-    /// <param name="serializer">Serializer to use for the message type.</param>
-    /// <param name="opts">Options to be used by publishing command.</param>
-=======
->>>>>>> 548b15cb
     /// <param name="cancellationToken">A <see cref="CancellationToken"/> used to cancel the publishing call or the wait for response.</param>
     /// <typeparam name="T">Type of the data being sent.</typeparam>
     /// <returns>
@@ -80,13 +73,9 @@
     public async ValueTask<PubAckResponse> PublishAsync<T>(
         string subject,
         T? data,
+        INatsSerializer<T>? serializer = default,
         NatsJSPubOpts? opts = default,
         NatsHeaders? headers = default,
-<<<<<<< HEAD
-        INatsSerializer<T>? serializer = default,
-        NatsPubOpts? opts = default,
-=======
->>>>>>> 548b15cb
         CancellationToken cancellationToken = default)
     {
         if (opts != null)
@@ -122,23 +111,9 @@
             }
         }
 
-<<<<<<< HEAD
-        serializer ??= Connection.Opts.Serializers.GetSerializer<T>();
-
-        await using var sub = await Connection.RequestSubAsync<T, PubAckResponse>(
-                subject: subject,
-                data: data,
-                headers: headers,
-                requestSerializer: serializer,
-                replySerializer: NatsJSJsonSerializer<PubAckResponse>.Default,
-                requestOpts: opts,
-                cancellationToken: cancellationToken)
-            .ConfigureAwait(false);
-=======
         opts ??= NatsJSPubOpts.Default;
         var retryMax = opts.RetryAttempts;
         var retryWait = opts.RetryWaitBetweenAttempts;
->>>>>>> 548b15cb
 
         for (var i = 0; i < retryMax; i++)
         {
@@ -146,11 +121,10 @@
                     subject: subject,
                     data: data,
                     headers: headers,
-                    requestOpts: opts,
+                    requestSerializer: serializer,
+                    replySerializer: NatsJSJsonSerializer<PubAckResponse>.Default,                    requestOpts: opts,
                     replyOpts: new NatsSubOpts
                     {
-                        Serializer = NatsJSJsonSerializer.Default,
-
                         // It's important to set the timeout here so that the subscription can be
                         // stopped if the server doesn't respond or more likely case is that if there
                         // is a reconnect to the cluster between the request and waiting for a response,
@@ -191,11 +165,7 @@
         NatsJSPubOpts? opts = default,
         NatsHeaders? headers = default,
         CancellationToken cancellationToken = default) =>
-<<<<<<< HEAD
-        PublishAsync<object?>(subject, default, msgId, headers, serializer: default, opts, cancellationToken);
-=======
-        PublishAsync<object?>(subject, default, opts, headers, cancellationToken);
->>>>>>> 548b15cb
+        PublishAsync<object?>(subject, default, serializer: default, opts, headers, cancellationToken);
 
     internal string NewInbox() => NatsConnection.NewInbox(Connection.Opts.InboxPrefix);
 

--- conflicted
+++ resolved
@@ -19,12 +19,7 @@
 {
     private readonly ILogger _logger;
     private readonly bool _debug;
-<<<<<<< HEAD
-    private readonly CancellationTokenSource _cts;
     private readonly Channel<NatsJSMsg<TMsg>> _userMsgs;
-=======
-    private readonly Channel<NatsJSMsg<TMsg?>> _userMsgs;
->>>>>>> 548b15cb
     private readonly Channel<PullRequest> _pullRequests;
     private readonly NatsJSContext _context;
     private readonly string _stream;

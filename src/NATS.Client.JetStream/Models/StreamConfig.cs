using NATS.Client.JetStream.Internal;

namespace NATS.Client.JetStream.Models;

public record StreamConfig
{
    public StreamConfig(string name, ICollection<string> subjects)
    {
        Name = name;
        Subjects = subjects;
    }

    public StreamConfig()
    {
    }

    /// <summary>
    /// A unique name for the Stream, empty for Stream Templates.
    /// </summary>
    [System.Text.Json.Serialization.JsonPropertyName("name")]
    [System.Text.Json.Serialization.JsonIgnore(Condition = System.Text.Json.Serialization.JsonIgnoreCondition.WhenWritingDefault)]
    [System.ComponentModel.DataAnnotations.StringLength(int.MaxValue)]
    [System.ComponentModel.DataAnnotations.RegularExpression(@"^[^.*>]*$")]
    public string? Name { get; set; }

    /// <summary>
    /// A short description of the purpose of this stream
    /// </summary>
    [System.Text.Json.Serialization.JsonPropertyName("description")]
    [System.Text.Json.Serialization.JsonIgnore(Condition = System.Text.Json.Serialization.JsonIgnoreCondition.WhenWritingDefault)]
    [System.ComponentModel.DataAnnotations.StringLength(4096)]
    public string? Description { get; set; }

    /// <summary>
    /// A list of subjects to consume, supports wildcards. Must be empty when a mirror is configured. May be empty when sources are configured.
    /// </summary>
    [System.Text.Json.Serialization.JsonPropertyName("subjects")]
    [System.Text.Json.Serialization.JsonIgnore(Condition = System.Text.Json.Serialization.JsonIgnoreCondition.WhenWritingDefault)]
    public ICollection<string>? Subjects { get; set; }

    /// <summary>
    /// Subject transform to apply to matching messages
    /// </summary>
    [System.Text.Json.Serialization.JsonPropertyName("subject_transform")]
    [System.Text.Json.Serialization.JsonIgnore(Condition = System.Text.Json.Serialization.JsonIgnoreCondition.WhenWritingDefault)]
    public SubjectTransform? SubjectTransform { get; set; }

    /// <summary>
    /// How messages are retained in the Stream, once this is exceeded old messages are removed.
    /// </summary>
    [System.Text.Json.Serialization.JsonPropertyName("retention")]
    [System.Text.Json.Serialization.JsonIgnore(Condition = System.Text.Json.Serialization.JsonIgnoreCondition.Never)]
    [System.ComponentModel.DataAnnotations.Required(AllowEmptyStrings = true)]
#if NET6_0
    [System.Text.Json.Serialization.JsonConverter(typeof(NatsJSJsonStringEnumConverter<StreamConfigRetention>))]
#endif
    public StreamConfigRetention Retention { get; set; } = StreamConfigRetention.Limits;

    /// <summary>
    /// How many Consumers can be defined for a given Stream. -1 for unlimited.
    /// </summary>
    [System.Text.Json.Serialization.JsonPropertyName("max_consumers")]
    [System.Text.Json.Serialization.JsonIgnore(Condition = System.Text.Json.Serialization.JsonIgnoreCondition.Never)]
    [System.ComponentModel.DataAnnotations.Range(int.MinValue, int.MaxValue)]
    public int MaxConsumers { get; set; }

    /// <summary>
    /// How many messages may be in a Stream, oldest messages will be removed if the Stream exceeds this size. -1 for unlimited.
    /// </summary>
    [System.Text.Json.Serialization.JsonPropertyName("max_msgs")]
    [System.Text.Json.Serialization.JsonIgnore(Condition = System.Text.Json.Serialization.JsonIgnoreCondition.Never)]
    [System.ComponentModel.DataAnnotations.Range(long.MinValue, long.MaxValue)]
    public long MaxMsgs { get; set; }

    /// <summary>
    /// For wildcard streams ensure that for every unique subject this many messages are kept - a per subject retention limit
    /// </summary>
    [System.Text.Json.Serialization.JsonPropertyName("max_msgs_per_subject")]
    [System.Text.Json.Serialization.JsonIgnore(Condition = System.Text.Json.Serialization.JsonIgnoreCondition.WhenWritingDefault)]
    [System.ComponentModel.DataAnnotations.Range(int.MinValue, int.MaxValue)]
    public long MaxMsgsPerSubject { get; set; }

    /// <summary>
    /// How big the Stream may be, when the combined stream size exceeds this old messages are removed. -1 for unlimited.
    /// </summary>
    [System.Text.Json.Serialization.JsonPropertyName("max_bytes")]
    [System.Text.Json.Serialization.JsonIgnore(Condition = System.Text.Json.Serialization.JsonIgnoreCondition.Never)]
    [System.ComponentModel.DataAnnotations.Range(long.MinValue, long.MinValue)]
    public long MaxBytes { get; set; }

    /// <summary>
    /// Maximum age of any message in the stream, expressed in nanoseconds. 0 for unlimited.
    /// </summary>
    [System.Text.Json.Serialization.JsonPropertyName("max_age")]
    [System.Text.Json.Serialization.JsonIgnore(Condition = System.Text.Json.Serialization.JsonIgnoreCondition.Never)]
    [System.Text.Json.Serialization.JsonConverter(typeof(NatsJSJsonNanosecondsConverter))]
    public TimeSpan MaxAge { get; set; }

    /// <summary>
    /// The largest message that will be accepted by the Stream. -1 for unlimited.
    /// </summary>
    [System.Text.Json.Serialization.JsonPropertyName("max_msg_size")]
    [System.Text.Json.Serialization.JsonIgnore(Condition = System.Text.Json.Serialization.JsonIgnoreCondition.WhenWritingDefault)]
    [System.ComponentModel.DataAnnotations.Range(-2147483648, 2147483647)]
    public int MaxMsgSize { get; set; }

    /// <summary>
    /// The storage backend to use for the Stream.
    /// </summary>
    [System.Text.Json.Serialization.JsonPropertyName("storage")]
    [System.Text.Json.Serialization.JsonIgnore(Condition = System.Text.Json.Serialization.JsonIgnoreCondition.Never)]
    [System.ComponentModel.DataAnnotations.Required(AllowEmptyStrings = true)]
#if NET6_0
    [System.Text.Json.Serialization.JsonConverter(typeof(NatsJSJsonStringEnumConverter<StreamConfigStorage>))]
#endif
    public StreamConfigStorage Storage { get; set; } = StreamConfigStorage.File;

    /// <summary>
    /// Optional compression algorithm used for the Stream.
    /// </summary>
    [System.Text.Json.Serialization.JsonPropertyName("compression")]
    [System.Text.Json.Serialization.JsonIgnore(Condition = System.Text.Json.Serialization.JsonIgnoreCondition.WhenWritingDefault)]
#if NET6_0
    [System.Text.Json.Serialization.JsonConverter(typeof(NatsJSJsonStringEnumConverter<StreamConfigCompression>))]
#endif
    public StreamConfigCompression Compression { get; set; } = StreamConfigCompression.None;

    /// <summary>
    /// How many replicas to keep for each message.
    /// </summary>
    [System.Text.Json.Serialization.JsonPropertyName("num_replicas")]
    [System.Text.Json.Serialization.JsonIgnore(Condition = System.Text.Json.Serialization.JsonIgnoreCondition.Never)]
    [System.ComponentModel.DataAnnotations.Range(int.MinValue, int.MaxValue)]
    public int NumReplicas { get; set; }

    /// <summary>
    /// Disables acknowledging messages that are received by the Stream.
    /// </summary>
    [System.Text.Json.Serialization.JsonPropertyName("no_ack")]
    [System.Text.Json.Serialization.JsonIgnore(Condition = System.Text.Json.Serialization.JsonIgnoreCondition.WhenWritingDefault)]
    public bool NoAck { get; set; }

    /// <summary>
    /// When the Stream is managed by a Stream Template this identifies the template that manages the Stream.
    /// </summary>
    [System.Text.Json.Serialization.JsonPropertyName("template_owner")]
    [System.Text.Json.Serialization.JsonIgnore(Condition = System.Text.Json.Serialization.JsonIgnoreCondition.WhenWritingDefault)]
    public string? TemplateOwner { get; set; }

    /// <summary>
    /// When a Stream reach it's limits either old messages are deleted or new ones are denied
    /// </summary>
    [System.Text.Json.Serialization.JsonPropertyName("discard")]
    [System.Text.Json.Serialization.JsonIgnore(Condition = System.Text.Json.Serialization.JsonIgnoreCondition.WhenWritingDefault)]
#if NET6_0
    [System.Text.Json.Serialization.JsonConverter(typeof(NatsJSJsonStringEnumConverter<StreamConfigDiscard>))]
#endif
    public StreamConfigDiscard Discard { get; set; } = StreamConfigDiscard.Old;

    /// <summary>
    /// The time window to track duplicate messages for, expressed in nanoseconds. 0 for default
    /// </summary>
    [System.Text.Json.Serialization.JsonPropertyName("duplicate_window")]
    [System.Text.Json.Serialization.JsonIgnore(Condition = System.Text.Json.Serialization.JsonIgnoreCondition.WhenWritingDefault)]
    [System.Text.Json.Serialization.JsonConverter(typeof(NatsJSJsonNanosecondsConverter))]
    public TimeSpan DuplicateWindow { get; set; }

    /// <summary>
    /// Placement directives to consider when placing replicas of this stream, random placement when unset
    /// </summary>
    [System.Text.Json.Serialization.JsonPropertyName("placement")]
    [System.Text.Json.Serialization.JsonIgnore(Condition = System.Text.Json.Serialization.JsonIgnoreCondition.WhenWritingDefault)]
    public Placement? Placement { get; set; }

    /// <summary>
    /// Maintains a 1:1 mirror of another stream with name matching this property.  When a mirror is configured subjects and sources must be empty.
    /// </summary>
    [System.Text.Json.Serialization.JsonPropertyName("mirror")]
    [System.Text.Json.Serialization.JsonIgnore(Condition = System.Text.Json.Serialization.JsonIgnoreCondition.WhenWritingDefault)]
    public StreamSource? Mirror { get; set; }

    /// <summary>
    /// List of Stream names to replicate into this Stream
    /// </summary>
    [System.Text.Json.Serialization.JsonPropertyName("sources")]
    [System.Text.Json.Serialization.JsonIgnore(Condition = System.Text.Json.Serialization.JsonIgnoreCondition.WhenWritingDefault)]
    public ICollection<StreamSource>? Sources { get; set; }

    /// <summary>
    /// Sealed streams do not allow messages to be deleted via limits or API, sealed streams can not be unsealed via configuration update. Can only be set on already created streams via the Update API
    /// </summary>
    [System.Text.Json.Serialization.JsonPropertyName("sealed")]
    [System.Text.Json.Serialization.JsonIgnore(Condition = System.Text.Json.Serialization.JsonIgnoreCondition.WhenWritingDefault)]
    public bool Sealed { get; set; }

    /// <summary>
    /// Restricts the ability to delete messages from a stream via the API. Cannot be changed once set to true
    /// </summary>
    [System.Text.Json.Serialization.JsonPropertyName("deny_delete")]
    [System.Text.Json.Serialization.JsonIgnore(Condition = System.Text.Json.Serialization.JsonIgnoreCondition.WhenWritingDefault)]
    public bool DenyDelete { get; set; }

    /// <summary>
    /// Restricts the ability to purge messages from a stream via the API. Cannot be change once set to true
    /// </summary>
    [System.Text.Json.Serialization.JsonPropertyName("deny_purge")]
    [System.Text.Json.Serialization.JsonIgnore(Condition = System.Text.Json.Serialization.JsonIgnoreCondition.WhenWritingDefault)]
    public bool DenyPurge { get; set; }

    /// <summary>
    /// Allows the use of the Nats-Rollup header to replace all contents of a stream, or subject in a stream, with a single new message
    /// </summary>
    [System.Text.Json.Serialization.JsonPropertyName("allow_rollup_hdrs")]
    [System.Text.Json.Serialization.JsonIgnore(Condition = System.Text.Json.Serialization.JsonIgnoreCondition.WhenWritingDefault)]
    public bool AllowRollupHdrs { get; set; }

    /// <summary>
    /// Allow higher performance, direct access to get individual messages
    /// </summary>
    [System.Text.Json.Serialization.JsonPropertyName("allow_direct")]
    [System.Text.Json.Serialization.JsonIgnore(Condition = System.Text.Json.Serialization.JsonIgnoreCondition.WhenWritingDefault)]
    public bool AllowDirect { get; set; }

    /// <summary>
    /// Allow higher performance, direct access for mirrors as well
    /// </summary>
    [System.Text.Json.Serialization.JsonPropertyName("mirror_direct")]
    [System.Text.Json.Serialization.JsonIgnore(Condition = System.Text.Json.Serialization.JsonIgnoreCondition.WhenWritingDefault)]
    public bool MirrorDirect { get; set; }

    [System.Text.Json.Serialization.JsonPropertyName("republish")]
    [System.Text.Json.Serialization.JsonIgnore(Condition = System.Text.Json.Serialization.JsonIgnoreCondition.WhenWritingDefault)]
    public Republish? Republish { get; set; }

    /// <summary>
    /// When discard policy is new and the stream is one with max messages per subject set, this will apply the new behavior to every subject. Essentially turning discard new from maximum number of subjects into maximum number of messages in a subject.
    /// </summary>
    [System.Text.Json.Serialization.JsonPropertyName("discard_new_per_subject")]
    [System.Text.Json.Serialization.JsonIgnore(Condition = System.Text.Json.Serialization.JsonIgnoreCondition.WhenWritingDefault)]
    public bool DiscardNewPerSubject { get; set; }

    /// <summary>
    /// AllowMsgTTL allows header initiated per-message TTLs. If disabled, then the `NATS-TTL` header will be ignored.
    /// </summary>
    /// <remarks>This feature is only available on NATS server v2.11 and later.</remarks>
    [System.Text.Json.Serialization.JsonPropertyName("allow_msg_ttl")]
    [System.Text.Json.Serialization.JsonIgnore(Condition = System.Text.Json.Serialization.JsonIgnoreCondition.WhenWritingDefault)]
    public bool AllowMsgTTL { get; set; }

    /// <summary>
    /// Enables and sets a duration for adding server markers for delete, purge and max age limits.
    /// </summary>
    /// <remarks>This feature is only available on NATS server v2.11 and later.</remarks>
    [System.Text.Json.Serialization.JsonPropertyName("subject_delete_marker_ttl")]
    [System.Text.Json.Serialization.JsonIgnore(Condition = System.Text.Json.Serialization.JsonIgnoreCondition.WhenWritingDefault)]
    [System.Text.Json.Serialization.JsonConverter(typeof(NatsJSJsonNanosecondsConverter))]
    public TimeSpan SubjectDeleteMarkerTTL { get; set; }

    /// <summary>
    /// Additional metadata for the Stream
    /// </summary>
    [System.Text.Json.Serialization.JsonPropertyName("metadata")]
    [System.Text.Json.Serialization.JsonIgnore(Condition = System.Text.Json.Serialization.JsonIgnoreCondition.WhenWritingDefault)]
    public IDictionary<string, string>? Metadata { get; set; }

    /// <summary>
    /// Allow message counter.
    /// </summary>
    /// <remarks>Supported by server v2.12</remarks>
    [System.Text.Json.Serialization.JsonPropertyName("allow_msg_counter")]
    [System.Text.Json.Serialization.JsonIgnore(Condition = System.Text.Json.Serialization.JsonIgnoreCondition.WhenWritingDefault)]
    public bool AllowMsgCounter { get; set; }

    /// <summary>
<<<<<<< HEAD
    /// AllowMsgSchedules enables the scheduling of messages.
    /// </summary>
    [System.Text.Json.Serialization.JsonPropertyName("allow_msg_schedules")]
    [System.Text.Json.Serialization.JsonIgnore(Condition = System.Text.Json.Serialization.JsonIgnoreCondition.WhenWritingDefault)]
    public bool AllowMsgSchedules { get; set; }
=======
    /// AllowAtomicPublish allows atomic batch publishing into the stream.
    /// </summary>
    [System.Text.Json.Serialization.JsonPropertyName("allow_atomic")]
    [System.Text.Json.Serialization.JsonIgnore(Condition = System.Text.Json.Serialization.JsonIgnoreCondition.WhenWritingDefault)]
    public bool AllowAtomicPublish { get; set; }
>>>>>>> 0a0ff846
}<|MERGE_RESOLUTION|>--- conflicted
+++ resolved
@@ -272,17 +272,16 @@
     public bool AllowMsgCounter { get; set; }
 
     /// <summary>
-<<<<<<< HEAD
     /// AllowMsgSchedules enables the scheduling of messages.
     /// </summary>
     [System.Text.Json.Serialization.JsonPropertyName("allow_msg_schedules")]
     [System.Text.Json.Serialization.JsonIgnore(Condition = System.Text.Json.Serialization.JsonIgnoreCondition.WhenWritingDefault)]
     public bool AllowMsgSchedules { get; set; }
-=======
+
+    /// <summary>
     /// AllowAtomicPublish allows atomic batch publishing into the stream.
     /// </summary>
     [System.Text.Json.Serialization.JsonPropertyName("allow_atomic")]
     [System.Text.Json.Serialization.JsonIgnore(Condition = System.Text.Json.Serialization.JsonIgnoreCondition.WhenWritingDefault)]
     public bool AllowAtomicPublish { get; set; }
->>>>>>> 0a0ff846
 }
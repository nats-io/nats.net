--- conflicted
+++ resolved
@@ -264,18 +264,17 @@
     public IDictionary<string, string>? Metadata { get; set; }
 
     /// <summary>
-<<<<<<< HEAD
-    /// AllowAtomicPublish allows atomic batch publishing into the stream.
-    /// </summary>
-    [System.Text.Json.Serialization.JsonPropertyName("allow_atomic")]
-    [System.Text.Json.Serialization.JsonIgnore(Condition = System.Text.Json.Serialization.JsonIgnoreCondition.WhenWritingDefault)]
-    public bool AllowAtomicPublish { get; set; }
-=======
     /// Allow message counter.
     /// </summary>
     /// <remarks>Supported by server v2.12</remarks>
     [System.Text.Json.Serialization.JsonPropertyName("allow_msg_counter")]
     [System.Text.Json.Serialization.JsonIgnore(Condition = System.Text.Json.Serialization.JsonIgnoreCondition.WhenWritingDefault)]
     public bool AllowMsgCounter { get; set; }
->>>>>>> 8292b4aa
+
+    /// <summary>
+    /// AllowAtomicPublish allows atomic batch publishing into the stream.
+    /// </summary>
+    [System.Text.Json.Serialization.JsonPropertyName("allow_atomic")]
+    [System.Text.Json.Serialization.JsonIgnore(Condition = System.Text.Json.Serialization.JsonIgnoreCondition.WhenWritingDefault)]
+    public bool AllowAtomicPublish { get; set; }
 }
--- conflicted
+++ resolved
@@ -376,11 +376,8 @@
             idle: timeouts.IdleHeartbeat,
             notificationHandler: opts.NotificationHandler,
             priorityGroup: opts.PriorityGroup,
-<<<<<<< HEAD
             maxConsecutive503Errors: opts.MaxConsecutive503Errors,
-=======
             jsConsumer: this,
->>>>>>> 8802be7c
             cancellationToken: cancellationToken);
 
         await _context.Connection.AddSubAsync(sub: sub, cancellationToken).ConfigureAwait(false);

--- conflicted
+++ resolved
@@ -63,7 +63,6 @@
         }
     }
 
-<<<<<<< HEAD
     /// <summary>
     /// Starts consuming messages from the stream using this consumer.
     /// </summary>
@@ -72,12 +71,9 @@
     /// <typeparam name="T">Message type to deserialize.</typeparam>
     /// <returns>A consume object to manage the operation and retrieve messages.</returns>
     /// <exception cref="NatsJSProtocolException">Consumer is deleted, it's push based or request sent to server is invalid.</exception>
-=======
->>>>>>> a91da64f
     public async ValueTask<INatsJSConsume<T>> ConsumeAsync<T>(NatsJSConsumeOpts? opts = default, CancellationToken cancellationToken = default)
     {
         ThrowIfDeleted();
-        opts ??= _context.Opts.DefaultConsumeOpts;
 
         var inbox = _context.NewInbox();
 
@@ -134,7 +130,6 @@
         return sub;
     }
 
-<<<<<<< HEAD
     /// <summary>
     /// Consume a single message from the stream using this consumer.
     /// </summary>
@@ -164,8 +159,6 @@
     /// }
     /// </code>
     /// </example>
-=======
->>>>>>> a91da64f
     public async ValueTask<NatsJSMsg<T?>?> NextAsync<T>(NatsJSNextOpts? opts = default, CancellationToken cancellationToken = default)
     {
         ThrowIfDeleted();

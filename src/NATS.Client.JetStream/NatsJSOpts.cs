--- conflicted
+++ resolved
@@ -165,17 +165,6 @@
     /// Does not wait for messages to be available
     /// </summary>
     internal bool NoWait { get; init; }
-<<<<<<< HEAD
-=======
-
-    /// <summary>
-    /// Serializer to use to deserialize the message if a model is being used.
-    /// </summary>
-    /// <remarks>
-    /// If not set, serializer set in connection options or the default JSON serializer
-    /// will be used.
-    /// </remarks>
-    public INatsSerializer? Serializer { get; init; }
 }
 
 public record NatsJSPubOpts : NatsPubOpts
@@ -204,5 +193,4 @@
 
     // rnum  int           // Retry attempts
     public int RetryAttempts { get; init; } = 2;
->>>>>>> 548b15cb
 }
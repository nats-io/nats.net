--- conflicted
+++ resolved
@@ -261,12 +261,9 @@
             MirrorDirect = mirrorDirect,
             Sources = sources,
             Retention = StreamConfigRetention.Limits, // from ADR-8
-<<<<<<< HEAD
+            Metadata = config.Metadata,
             AllowMsgTTL = config.AllowMsgTTL,
             SubjectDeleteMarkerTTL = config.SubjectDeleteMarkerTTL,
-=======
-            Metadata = config.Metadata,
->>>>>>> 430119fa
         };
 
         return streamConfig;

--- conflicted
+++ resolved
@@ -7,23 +7,14 @@
     internal async ValueTask<INatsSub> RequestSubAsync(
         string subject,
         ReadOnlySequence<byte> payload = default,
-<<<<<<< HEAD
-        string? queueGroup = default,
-=======
->>>>>>> a91da64f
         NatsHeaders? headers = default,
         NatsPubOpts? requestOpts = default,
         NatsSubOpts? replyOpts = default,
         CancellationToken cancellationToken = default)
     {
         var replyTo = $"{InboxPrefix}{Guid.NewGuid():n}";
-<<<<<<< HEAD
-        var sub = new NatsSub(this, SubscriptionManager.InboxSubBuilder, replyTo, queueGroup, replyOpts);
-        await SubAsync(replyTo, queueGroup, replyOpts, sub, cancellationToken).ConfigureAwait(false);
-=======
         var sub = new NatsSub(this, SubscriptionManager.InboxSubBuilder, replyTo, queueGroup: default, replyOpts);
         await SubAsync(replyTo, queueGroup: default, replyOpts, sub, cancellationToken).ConfigureAwait(false);
->>>>>>> a91da64f
         if (requestOpts?.WaitUntilSent == true)
         {
             await PubAsync(subject, replyTo, payload, headers, cancellationToken).ConfigureAwait(false);
@@ -39,10 +30,6 @@
     internal async ValueTask<INatsSub<TReply>> RequestSubAsync<TRequest, TReply>(
         string subject,
         TRequest? data,
-<<<<<<< HEAD
-        string? queueGroup = default,
-=======
->>>>>>> a91da64f
         NatsHeaders? headers = default,
         NatsPubOpts? requestOpts = default,
         NatsSubOpts? replyOpts = default,
@@ -51,13 +38,8 @@
         var replyTo = $"{InboxPrefix}{Guid.NewGuid():n}";
 
         var replySerializer = replyOpts?.Serializer ?? Opts.Serializer;
-<<<<<<< HEAD
-        var sub = new NatsSub<TReply>(this, SubscriptionManager.InboxSubBuilder, replyTo, queueGroup, replyOpts, replySerializer);
-        await SubAsync(replyTo, queueGroup, replyOpts, sub, cancellationToken).ConfigureAwait(false);
-=======
         var sub = new NatsSub<TReply>(this, SubscriptionManager.InboxSubBuilder, replyTo, queueGroup: default, replyOpts, replySerializer);
         await SubAsync(replyTo, queueGroup: default, replyOpts, sub, cancellationToken).ConfigureAwait(false);
->>>>>>> a91da64f
 
         var serializer = requestOpts?.Serializer ?? Opts.Serializer;
 

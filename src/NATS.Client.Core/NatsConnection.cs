--- conflicted
+++ resolved
@@ -132,12 +132,8 @@
 
     internal ObjectPool ObjectPool => _pool;
 
-<<<<<<< HEAD
-    internal bool SocketIsWebSocket => _socket is WebSocketConnection;
-=======
     // only used for internal testing
     internal ISocketConnection? TestSocket => _socket;
->>>>>>> 273a0092
 
     /// <summary>
     /// Connect socket and write CONNECT command to nats server.
@@ -535,7 +531,7 @@
             _currentConnectUri = null;
             var urlEnumerator = urls.AsEnumerable().GetEnumerator();
             NatsUri? url = null;
-            CONNECT_AGAIN:
+        CONNECT_AGAIN:
             try
             {
                 if (urlEnumerator.MoveNext())

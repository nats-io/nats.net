using System.Buffers;
using System.Runtime.CompilerServices;

namespace NATS.Client.Core;

public partial class NatsConnection
{
    private static readonly NatsSubOpts DefaultReplyOpts = new() { MaxMsgs = 1 };

    /// <inheritdoc />
    public string NewInbox() => $"{InboxPrefix}{Guid.NewGuid():n}";

    /// <inheritdoc />
    public async ValueTask<NatsMsg<TReply?>?> RequestAsync<TRequest, TReply>(
        string subject,
        TRequest? data,
<<<<<<< HEAD
        string? queueGroup = default,
=======
>>>>>>> a91da64f
        NatsHeaders? headers = default,
        NatsPubOpts? requestOpts = default,
        NatsSubOpts? replyOpts = default,
        CancellationToken cancellationToken = default)
    {
        var opts = SetReplyOptsDefaults(replyOpts);

<<<<<<< HEAD
        await using var sub = await RequestSubAsync<TRequest, TReply>(subject, data, queueGroup, headers, requestOpts, opts, cancellationToken)
=======
        await using var sub = await RequestSubAsync<TRequest, TReply>(subject, data, headers, requestOpts, opts, cancellationToken)
>>>>>>> a91da64f
            .ConfigureAwait(false);

        if (await sub.Msgs.WaitToReadAsync(cancellationToken).ConfigureAwait(false))
        {
            if (sub.Msgs.TryRead(out var msg))
            {
                return msg;
            }
        }

        return null;
    }

    /// <inheritdoc />
    public async ValueTask<NatsMsg?> RequestAsync(
        string subject,
        ReadOnlySequence<byte> payload = default,
<<<<<<< HEAD
        string? queueGroup = default,
=======
>>>>>>> a91da64f
        NatsHeaders? headers = default,
        NatsPubOpts? requestOpts = default,
        NatsSubOpts? replyOpts = default,
        CancellationToken cancellationToken = default)
    {
        var opts = SetReplyOptsDefaults(replyOpts);

<<<<<<< HEAD
        await using var sub = await RequestSubAsync(subject, payload, queueGroup, headers, requestOpts, opts, cancellationToken).ConfigureAwait(false);
=======
        await using var sub = await RequestSubAsync(subject, payload, headers, requestOpts, opts, cancellationToken).ConfigureAwait(false);
>>>>>>> a91da64f

        if (await sub.Msgs.WaitToReadAsync(cancellationToken).ConfigureAwait(false))
        {
            if (sub.Msgs.TryRead(out var msg))
            {
                return msg;
            }
        }

        return null;
    }

    /// <inheritdoc />
    public async IAsyncEnumerable<NatsMsg<TReply?>> RequestManyAsync<TRequest, TReply>(
        string subject,
        TRequest? data,
<<<<<<< HEAD
        string? queueGroup = default,
=======
>>>>>>> a91da64f
        NatsHeaders? headers = default,
        NatsPubOpts? requestOpts = default,
        NatsSubOpts? replyOpts = default,
        [EnumeratorCancellation] CancellationToken cancellationToken = default)
    {
<<<<<<< HEAD
        await using var sub = await RequestSubAsync<TRequest, TReply>(subject, data, queueGroup, headers, requestOpts, replyOpts, cancellationToken)
=======
        await using var sub = await RequestSubAsync<TRequest, TReply>(subject, data, headers, requestOpts, replyOpts, cancellationToken)
>>>>>>> a91da64f
            .ConfigureAwait(false);

        while (await sub.Msgs.WaitToReadAsync(cancellationToken).ConfigureAwait(false))
        {
            while (sub.Msgs.TryRead(out var msg))
            {
                // Received end of stream sentinel
                if (msg.Data is null)
                {
                    yield break;
                }

                yield return msg;
            }
        }
    }

    /// <inheritdoc />
    public async IAsyncEnumerable<NatsMsg> RequestManyAsync(
        string subject,
        ReadOnlySequence<byte> payload = default,
<<<<<<< HEAD
        string? queueGroup = default,
=======
>>>>>>> a91da64f
        NatsHeaders? headers = default,
        NatsPubOpts? requestOpts = default,
        NatsSubOpts? replyOpts = default,
        [EnumeratorCancellation] CancellationToken cancellationToken = default)
    {
<<<<<<< HEAD
        await using var sub = await RequestSubAsync(subject, payload, queueGroup, headers, requestOpts, replyOpts, cancellationToken).ConfigureAwait(false);
=======
        await using var sub = await RequestSubAsync(subject, payload, headers, requestOpts, replyOpts, cancellationToken).ConfigureAwait(false);
>>>>>>> a91da64f

        while (await sub.Msgs.WaitToReadAsync(cancellationToken).ConfigureAwait(false))
        {
            while (sub.Msgs.TryRead(out var msg))
            {
                // Received end of stream sentinel
                if (msg.Data.Length == 0)
                {
                    yield break;
                }

                yield return msg;
            }
        }
    }

    private NatsSubOpts SetReplyOptsDefaults(NatsSubOpts? replyOpts)
    {
        var opts = replyOpts ?? DefaultReplyOpts;

        if ((opts.Timeout ?? default) == default)
        {
            opts = opts with { Timeout = Opts.RequestTimeout };
        }

        return opts;
    }
}<|MERGE_RESOLUTION|>--- conflicted
+++ resolved
@@ -14,10 +14,6 @@
     public async ValueTask<NatsMsg<TReply?>?> RequestAsync<TRequest, TReply>(
         string subject,
         TRequest? data,
-<<<<<<< HEAD
-        string? queueGroup = default,
-=======
->>>>>>> a91da64f
         NatsHeaders? headers = default,
         NatsPubOpts? requestOpts = default,
         NatsSubOpts? replyOpts = default,
@@ -25,11 +21,7 @@
     {
         var opts = SetReplyOptsDefaults(replyOpts);
 
-<<<<<<< HEAD
-        await using var sub = await RequestSubAsync<TRequest, TReply>(subject, data, queueGroup, headers, requestOpts, opts, cancellationToken)
-=======
         await using var sub = await RequestSubAsync<TRequest, TReply>(subject, data, headers, requestOpts, opts, cancellationToken)
->>>>>>> a91da64f
             .ConfigureAwait(false);
 
         if (await sub.Msgs.WaitToReadAsync(cancellationToken).ConfigureAwait(false))
@@ -47,10 +39,6 @@
     public async ValueTask<NatsMsg?> RequestAsync(
         string subject,
         ReadOnlySequence<byte> payload = default,
-<<<<<<< HEAD
-        string? queueGroup = default,
-=======
->>>>>>> a91da64f
         NatsHeaders? headers = default,
         NatsPubOpts? requestOpts = default,
         NatsSubOpts? replyOpts = default,
@@ -58,11 +46,7 @@
     {
         var opts = SetReplyOptsDefaults(replyOpts);
 
-<<<<<<< HEAD
-        await using var sub = await RequestSubAsync(subject, payload, queueGroup, headers, requestOpts, opts, cancellationToken).ConfigureAwait(false);
-=======
         await using var sub = await RequestSubAsync(subject, payload, headers, requestOpts, opts, cancellationToken).ConfigureAwait(false);
->>>>>>> a91da64f
 
         if (await sub.Msgs.WaitToReadAsync(cancellationToken).ConfigureAwait(false))
         {
@@ -79,20 +63,12 @@
     public async IAsyncEnumerable<NatsMsg<TReply?>> RequestManyAsync<TRequest, TReply>(
         string subject,
         TRequest? data,
-<<<<<<< HEAD
-        string? queueGroup = default,
-=======
->>>>>>> a91da64f
         NatsHeaders? headers = default,
         NatsPubOpts? requestOpts = default,
         NatsSubOpts? replyOpts = default,
         [EnumeratorCancellation] CancellationToken cancellationToken = default)
     {
-<<<<<<< HEAD
-        await using var sub = await RequestSubAsync<TRequest, TReply>(subject, data, queueGroup, headers, requestOpts, replyOpts, cancellationToken)
-=======
         await using var sub = await RequestSubAsync<TRequest, TReply>(subject, data, headers, requestOpts, replyOpts, cancellationToken)
->>>>>>> a91da64f
             .ConfigureAwait(false);
 
         while (await sub.Msgs.WaitToReadAsync(cancellationToken).ConfigureAwait(false))
@@ -114,20 +90,12 @@
     public async IAsyncEnumerable<NatsMsg> RequestManyAsync(
         string subject,
         ReadOnlySequence<byte> payload = default,
-<<<<<<< HEAD
-        string? queueGroup = default,
-=======
->>>>>>> a91da64f
         NatsHeaders? headers = default,
         NatsPubOpts? requestOpts = default,
         NatsSubOpts? replyOpts = default,
         [EnumeratorCancellation] CancellationToken cancellationToken = default)
     {
-<<<<<<< HEAD
-        await using var sub = await RequestSubAsync(subject, payload, queueGroup, headers, requestOpts, replyOpts, cancellationToken).ConfigureAwait(false);
-=======
         await using var sub = await RequestSubAsync(subject, payload, headers, requestOpts, replyOpts, cancellationToken).ConfigureAwait(false);
->>>>>>> a91da64f
 
         while (await sub.Msgs.WaitToReadAsync(cancellationToken).ConfigureAwait(false))
         {

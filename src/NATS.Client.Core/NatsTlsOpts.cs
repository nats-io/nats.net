--- conflicted
+++ resolved
@@ -132,7 +132,6 @@
         return () => ValueTask.FromResult(caCerts);
     }
 
-<<<<<<< HEAD
     /// <summary>
     /// Helper method to load a client certificates and its key from PEM-encoded files
     /// </summary>
@@ -172,7 +171,8 @@
         }
 
         return multiPemCertificateCollection;
-=======
+    }
+
     internal TlsMode EffectiveMode(NatsUri uri) => Mode switch
     {
         TlsMode.Auto => HasTlsCerts || uri.Uri.Scheme.ToLower() == "tls" ? TlsMode.Require : TlsMode.Prefer,
@@ -183,6 +183,5 @@
     {
         var effectiveMode = EffectiveMode(uri);
         return effectiveMode is TlsMode.Require or TlsMode.Prefer;
->>>>>>> 3c18544d
     }
 }
--- conflicted
+++ resolved
@@ -9,10 +9,6 @@
     /// </summary>
     /// <param name="nats">NATS connection</param>
     /// <param name="msg">Message to be sent as request</param>
-<<<<<<< HEAD
-    /// <param name="queueGroup">If specified, the reply handler (subscriber) will join this queue group.</param>
-=======
->>>>>>> a91da64f
     /// <param name="requestOpts">Request publish options</param>
     /// <param name="replyOpts">Reply handler subscription options</param>
     /// <param name="cancellationToken">Cancel this request</param>
@@ -24,10 +20,6 @@
     public static IAsyncEnumerable<NatsMsg> RequestManyAsync(
         this INatsConnection nats,
         NatsMsg msg,
-<<<<<<< HEAD
-        string? queueGroup = default,
-=======
->>>>>>> a91da64f
         NatsPubOpts? requestOpts = default,
         NatsSubOpts? replyOpts = default,
         CancellationToken cancellationToken = default)
@@ -37,10 +29,6 @@
         return nats.RequestManyAsync(
             msg.Subject,
             payload: new ReadOnlySequence<byte>(msg.Data),
-<<<<<<< HEAD
-            queueGroup,
-=======
->>>>>>> a91da64f
             msg.Headers,
             requestOpts,
             replyOpts,
@@ -52,10 +40,6 @@
     /// </summary>
     /// <param name="nats">NATS connection</param>
     /// <param name="msg">Message to be sent as request</param>
-<<<<<<< HEAD
-    /// <param name="queueGroup">If specified, the reply handler (subscriber) will join this queue group.</param>
-=======
->>>>>>> a91da64f
     /// <param name="requestOpts">Request publish options</param>
     /// <param name="replyOpts">Reply handler subscription options</param>
     /// <param name="cancellationToken">Cancel this request</param>
@@ -69,10 +53,6 @@
     public static IAsyncEnumerable<NatsMsg<TReply?>> RequestManyAsync<TRequest, TReply>(
         this INatsConnection nats,
         NatsMsg<TRequest> msg,
-<<<<<<< HEAD
-        string? queueGroup = default,
-=======
->>>>>>> a91da64f
         NatsPubOpts? requestOpts = default,
         NatsSubOpts? replyOpts = default,
         CancellationToken cancellationToken = default)
@@ -82,10 +62,6 @@
         return nats.RequestManyAsync<TRequest, TReply>(
             msg.Subject,
             msg.Data,
-<<<<<<< HEAD
-            queueGroup,
-=======
->>>>>>> a91da64f
             msg.Headers,
             requestOpts,
             replyOpts,

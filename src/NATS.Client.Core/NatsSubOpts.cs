--- conflicted
+++ resolved
@@ -60,19 +60,9 @@
     /// unsubscribed or disposed.
     /// </remarks>
     public TimeSpan? IdleTimeout { get; init; }
-<<<<<<< HEAD
-=======
 
     /// <summary>
-    /// Subscription's <see cref="CancellationToken"/> will be used to unsubscribe if
-    /// token is cancelled. Otherwise <see cref="CancellationToken"/> only applies to
-    /// server subscription request.
-    /// </summary>
-    public bool? CanBeCancelled { get; init; }
-
-    /// <summary>
-    /// Allows Configuration of <see cref="Channel"/> options for a subscription
+    /// Allows Configuration of <see cref="Channel"/> options for a subscription.
     /// </summary>
     public NatsSubChannelOpts? ChannelOptions { get; init; }
->>>>>>> e13213e2
 }
--- conflicted
+++ resolved
@@ -58,12 +58,6 @@
         return new NatsMsg(subject, replyTo, (int)size, headers, payloadBuffer.ToArray(), connection);
     }
 
-<<<<<<< HEAD
-    public ValueTask ReplyAsync(ReadOnlySequence<byte> payload = default, string? replyTo = default, NatsHeaders? headers = default, NatsPubOpts? opts = default, CancellationToken cancellationToken = default)
-    {
-        CheckReplyPreconditions();
-        return Connection.PublishAsync(ReplyTo!, payload, replyTo, headers, opts, cancellationToken);
-=======
     /// <summary>
     /// Reply to this message.
     /// </summary>
@@ -80,7 +74,6 @@
     {
         CheckReplyPreconditions();
         return Connection.PublishAsync(ReplyTo!, payload, headers, replyTo, opts, cancellationToken);
->>>>>>> a91da64f
     }
 
     /// <summary>
@@ -178,12 +171,6 @@
         return new NatsMsg<T>(subject, replyTo, (int)size, headers, data, connection);
     }
 
-<<<<<<< HEAD
-    public ValueTask ReplyAsync<TReply>(TReply data, string? replyTo = default, NatsHeaders? headers = default, NatsPubOpts? opts = default, CancellationToken cancellationToken = default)
-    {
-        CheckReplyPreconditions();
-        return Connection.PublishAsync(ReplyTo!, data, replyTo, headers, opts, cancellationToken);
-=======
     /// <summary>
     /// Reply to this message.
     /// </summary>
@@ -201,7 +188,6 @@
     {
         CheckReplyPreconditions();
         return Connection.PublishAsync(ReplyTo!, data, headers, replyTo, opts, cancellationToken);
->>>>>>> a91da64f
     }
 
     /// <summary>
@@ -221,12 +207,6 @@
         return Connection.PublishAsync(msg with { Subject = ReplyTo! }, opts, cancellationToken);
     }
 
-<<<<<<< HEAD
-    public ValueTask ReplyAsync(ReadOnlySequence<byte> payload = default, string? replyTo = default, NatsHeaders? headers = default, NatsPubOpts? opts = default, CancellationToken cancellationToken = default)
-    {
-        CheckReplyPreconditions();
-        return Connection.PublishAsync(ReplyTo!, payload: payload, replyTo, headers, opts, cancellationToken);
-=======
     /// <summary>
     /// Reply to this message.
     /// </summary>
@@ -243,7 +223,6 @@
     {
         CheckReplyPreconditions();
         return Connection.PublishAsync(ReplyTo!, payload: payload, headers, replyTo, opts, cancellationToken);
->>>>>>> a91da64f
     }
 
     /// <summary>

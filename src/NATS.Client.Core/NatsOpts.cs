--- conflicted
+++ resolved
@@ -154,9 +154,8 @@
     /// </remarks>
     public BoundedChannelFullMode SubPendingChannelFullMode { get; init; } = BoundedChannelFullMode.DropNewest;
 
-<<<<<<< HEAD
     public NatsRequestReplyMode RequestReplyMode { get; init; } = NatsRequestReplyMode.SharedInbox;
-=======
+
     /// <summary>
     /// Factory for creating socket connections to the NATS server.
     /// When set, this factory will be used instead of the default connection implementation.
@@ -164,7 +163,6 @@
     /// </summary>
     /// <seealso cref="INatsTlsUpgradeableSocketConnection"/>
     public INatsSocketConnectionFactory? SocketConnectionFactory { get; init; }
->>>>>>> 95456b79
 
     internal NatsUri[] GetSeedUris(bool suppressRandomization = false)
     {

--- conflicted
+++ resolved
@@ -84,28 +84,18 @@
     /// <param name="subject">Optional endpoint subject.</param>
     /// <param name="queueGroup">Queue group name (defaults to service group's).</param>
     /// <param name="metadata">Optional endpoint metadata.</param>
-<<<<<<< HEAD
     /// <param name="serializer">Serializer to use for the message type.</param>
-=======
-    /// <param name="serializer">Serializer to use when deserializing incoming messages (defaults to connection's serializer).</param>
->>>>>>> 8c5a28fb
     /// <param name="cancellationToken">A <see cref="CancellationToken"/> used to stop the endpoint.</param>
     /// <typeparam name="T">Serialization type for messages received.</typeparam>
     /// <returns>A <seealso cref="ValueTask"/> representing the asynchronous operation.</returns>
     /// <remarks>
     /// One of name or subject must be specified.
     /// </remarks>
-<<<<<<< HEAD
-    public ValueTask AddEndpointAsync<T>(Func<NatsSvcMsg<T>, ValueTask> handler, string? name = default, string? subject = default, IDictionary<string, string>? metadata = default, INatsSerializer<T>? serializer = default, CancellationToken cancellationToken = default) =>
-        AddEndpointInternalAsync<T>(handler, name, subject, _config.QueueGroup, metadata, serializer, cancellationToken);
-=======
-    public ValueTask AddEndpointAsync<T>(Func<NatsSvcMsg<T>, ValueTask> handler, string? name = default, string? subject = default, string? queueGroup = default, IDictionary<string, string>? metadata = default, INatsSerializer? serializer = default, CancellationToken cancellationToken = default)
-    {
-        serializer ??= _nats.Opts.Serializer;
+    public ValueTask AddEndpointAsync<T>(Func<NatsSvcMsg<T>, ValueTask> handler, string? name = default, string? subject = default, string? queueGroup = default, IDictionary<string, string>? metadata = default, INatsSerializer<T>? serializer = default, CancellationToken cancellationToken = default)
+    {
         queueGroup ??= _config.QueueGroup;
         return AddEndpointInternalAsync<T>(handler, name, subject, queueGroup, metadata, serializer, cancellationToken);
     }
->>>>>>> 8c5a28fb
 
     /// <summary>
     /// Adds a new service group with optional queue group.
@@ -145,22 +135,14 @@
         }
     }
 
-<<<<<<< HEAD
     private async ValueTask AddEndpointInternalAsync<T>(Func<NatsSvcMsg<T>, ValueTask> handler, string? name, string? subject, string? queueGroup, IDictionary<string, string>? metadata, INatsSerializer<T>? serializer, CancellationToken cancellationToken)
-=======
-    private async ValueTask AddEndpointInternalAsync<T>(Func<NatsSvcMsg<T>, ValueTask> handler, string? name, string? subject, string? queueGroup, IDictionary<string, string>? metadata, INatsSerializer serializer, CancellationToken cancellationToken)
->>>>>>> 8c5a28fb
     {
         serializer ??= _nats.Opts.Serializers.GetSerializer<T>();
 
         var epSubject = subject ?? name ?? throw new NatsSvcException("Either name or subject must be specified");
         var epName = name ?? epSubject.Replace(".", "-");
 
-<<<<<<< HEAD
         var ep = new NatsSvcEndpoint<T>(_nats, queueGroup, epName, handler, epSubject, metadata, serializer, opts: default, cancellationToken);
-=======
-        var ep = new NatsSvcEndpoint<T>(_nats, queueGroup, epName, handler, epSubject, metadata, opts: new NatsSubOpts { Serializer = serializer }, cancellationToken);
->>>>>>> 8c5a28fb
 
         if (!_endPoints.TryAdd(epName, ep))
         {
@@ -190,10 +172,6 @@
                     }
 
                     await svcMsg.Msg.ReplyAsync(
-<<<<<<< HEAD
-                        data: new PingResponse { Name = _config.Name, Id = _id, Version = _config.Version, },
-                        serializer: NatsSrvJsonSerializer<PingResponse>.Default,
-=======
                         new PingResponse
                         {
                             Name = _config.Name,
@@ -201,8 +179,7 @@
                             Version = _config.Version,
                             Metadata = _config.Metadata!,
                         },
-                        opts: new NatsPubOpts { Serializer = NatsSrvJsonSerializer.Default },
->>>>>>> 8c5a28fb
+                        serializer: NatsSrvJsonSerializer<PingResponse>.Default,
                         cancellationToken: _cancellationToken);
                 }
                 else if (type == SvcMsgType.Info)
@@ -328,35 +305,22 @@
         /// <param name="subject">Optional endpoint subject.</param>
         /// <param name="queueGroup">Queue group name (defaults to service group's).</param>
         /// <param name="metadata">Optional endpoint metadata.</param>
-<<<<<<< HEAD
         /// <param name="serializer">Serializer to use for the message type.</param>
-=======
-        /// <param name="serializer">Serializer to use when deserializing incoming messages (defaults to connection's serializer).</param>
->>>>>>> 8c5a28fb
         /// <param name="cancellationToken">A <see cref="CancellationToken"/> used to stop the endpoint.</param>
         /// <typeparam name="T">Serialization type for messages received.</typeparam>
         /// <returns>A <seealso cref="ValueTask"/> representing the asynchronous operation.</returns>
         /// <remarks>
         /// One of name or subject must be specified.
         /// </remarks>
-<<<<<<< HEAD
-        public ValueTask AddEndpointAsync<T>(Func<NatsSvcMsg<T>, ValueTask> handler, string? name = default, string? subject = default, IDictionary<string, string>? metadata = default, INatsSerializer<T>? serializer = default, CancellationToken cancellationToken = default)
+        public ValueTask AddEndpointAsync<T>(Func<NatsSvcMsg<T>, ValueTask> handler, string? name = default, string? subject = default, string? queueGroup = default, IDictionary<string, string>? metadata = default, INatsSerializer<T>? serializer = default, CancellationToken cancellationToken = default)
         {
             serializer ??= _server._nats.Opts.Serializers.GetSerializer<T>();
 
             var epName = name != null ? $"{GroupName}{_dot}{name}" : null;
-            var epSubject = subject != null ? $"{GroupName}{_dot}{subject}" : null;
-            var queueGroup = QueueGroup ?? _server._config.QueueGroup;
-            return _server.AddEndpointInternalAsync(handler, epName, epSubject, queueGroup, metadata, serializer, cancellationToken);
-=======
-        public ValueTask AddEndpointAsync<T>(Func<NatsSvcMsg<T>, ValueTask> handler, string? name = default, string? subject = default, string? queueGroup = default, IDictionary<string, string>? metadata = default, INatsSerializer? serializer = default, CancellationToken cancellationToken = default)
-        {
             subject ??= name;
             var epSubject = subject != null ? $"{GroupName}{_dot}{subject}" : null;
             queueGroup ??= QueueGroup ?? _server._config.QueueGroup;
-            serializer ??= _server._nats.Opts.Serializer;
             return _server.AddEndpointInternalAsync(handler, name, epSubject, queueGroup, metadata, serializer, cancellationToken);
->>>>>>> 8c5a28fb
         }
 
         /// <summary>

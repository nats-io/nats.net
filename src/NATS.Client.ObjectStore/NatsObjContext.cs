using System.Text.RegularExpressions;
using NATS.Client.JetStream;
using NATS.Client.JetStream.Internal;
using NATS.Client.JetStream.Models;

namespace NATS.Client.ObjectStore;

/// <summary>
/// Object Store context.
/// </summary>
public class NatsObjContext : INatsObjContext
{
    private static readonly Regex ValidBucketRegex = new(pattern: @"\A[a-zA-Z0-9_-]+\z", RegexOptions.Compiled);

    private readonly NatsJSContext _context;

    /// <summary>
    /// Create a new object store context.
    /// </summary>
    /// <param name="context">JetStream context.</param>
    public NatsObjContext(NatsJSContext context) => _context = context;

    /// <summary>
    /// Create a new object store.
    /// </summary>
    /// <param name="bucket">Bucket name.</param>
    /// <param name="cancellationToken">A <see cref="CancellationToken"/> used to cancel the API call.</param>
    /// <returns>Object store object.</returns>
    public ValueTask<INatsObjStore> CreateObjectStore(string bucket, CancellationToken cancellationToken = default) =>
        CreateObjectStore(new NatsObjConfig(bucket), cancellationToken);

    /// <summary>
    /// Create a new object store.
    /// </summary>
    /// <param name="config">Object store configuration.</param>
    /// <param name="cancellationToken">A <see cref="CancellationToken"/> used to cancel the API call.</param>
    /// <returns>Object store object.</returns>
    public async ValueTask<INatsObjStore> CreateObjectStore(NatsObjConfig config, CancellationToken cancellationToken = default)
    {
        ValidateBucketName(config.Bucket);

        var storage = config.Storage == NatsObjStorageType.File
            ? StreamConfigStorage.file
            : StreamConfigStorage.memory;

        var streamConfig = new StreamConfig
        {
            Name = $"OBJ_{config.Bucket}",
            Description = config.Description!,
            Subjects = new[] { $"$O.{config.Bucket}.C.>", $"$O.{config.Bucket}.M.>" },
            MaxAge = config.MaxAge?.ToNanos() ?? 0,
            MaxBytes = config.MaxBytes ?? -1,
            Storage = storage,
            NumReplicas = config.NumberOfReplicas,
            /* TODO: Placement = */
            Discard = StreamConfigDiscard.@new,
            AllowRollupHdrs = true,
            AllowDirect = true,
            Metadata = config.Metadata!,
<<<<<<< HEAD
            Retention = StreamConfigRetention.limits,
            Compression = StreamConfigCompression.none,
=======
            Retention = StreamConfigurationRetention.limits,
            Compression = config.Compression ? StreamConfigurationCompression.s2 : StreamConfigurationCompression.none,
>>>>>>> 222eaebe
        };

        var stream = await _context.CreateStreamAsync(streamConfig, cancellationToken);
        return new NatsObjStore(config, this, _context, stream);
    }

    /// <summary>
    /// Get an existing object store.
    /// </summary>
    /// <param name="bucket">Bucket name</param>
    /// <param name="cancellationToken">A <see cref="CancellationToken"/> used to cancel the API call.</param>
    /// <returns>The Object Store object</returns>
    public async ValueTask<INatsObjStore> GetObjectStoreAsync(string bucket, CancellationToken cancellationToken = default)
    {
        ValidateBucketName(bucket);
        var stream = await _context.GetStreamAsync($"OBJ_{bucket}", cancellationToken: cancellationToken);
        return new NatsObjStore(new NatsObjConfig(bucket), this, _context, stream);
    }

    /// <summary>
    /// Delete an object store.
    /// </summary>
    /// <param name="bucket">Name of the bucket.</param>
    /// <param name="cancellationToken">A <see cref="CancellationToken"/> used to cancel the API call.</param>
    /// <returns>Whether delete was successful or not.</returns>
    public ValueTask<bool> DeleteObjectStore(string bucket, CancellationToken cancellationToken)
    {
        ValidateBucketName(bucket);
        return _context.DeleteStreamAsync($"OBJ_{bucket}", cancellationToken);
    }

    private void ValidateBucketName(string bucket)
    {
        if (string.IsNullOrWhiteSpace(bucket))
        {
            throw new NatsObjException("Bucket name can't be empty");
        }

        if (bucket.StartsWith("."))
        {
            throw new NatsObjException("Bucket name can't start with a period");
        }

        if (bucket.EndsWith("."))
        {
            throw new NatsObjException("Bucket name can't end with a period");
        }

        if (!ValidBucketRegex.IsMatch(bucket))
        {
            throw new NatsObjException("Bucket name can only contain alphanumeric characters, dashes, and underscores");
        }
    }
}<|MERGE_RESOLUTION|>--- conflicted
+++ resolved
@@ -57,13 +57,8 @@
             AllowRollupHdrs = true,
             AllowDirect = true,
             Metadata = config.Metadata!,
-<<<<<<< HEAD
             Retention = StreamConfigRetention.limits,
-            Compression = StreamConfigCompression.none,
-=======
-            Retention = StreamConfigurationRetention.limits,
-            Compression = config.Compression ? StreamConfigurationCompression.s2 : StreamConfigurationCompression.none,
->>>>>>> 222eaebe
+            Compression = config.Compression ? StreamConfigCompression.s2 : StreamConfigCompression.none,
         };
 
         var stream = await _context.CreateStreamAsync(streamConfig, cancellationToken);

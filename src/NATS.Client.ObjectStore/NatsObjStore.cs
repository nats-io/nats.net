--- conflicted
+++ resolved
@@ -254,11 +254,7 @@
                     var buffer = memoryOwner.Slice(0, currentChunkSize);
 
                     // Chunks
-<<<<<<< HEAD
-                    var ack = await _context.PublishAsync(Telemetry.NatsInternalActivities, GetChunkSubject(nuid), buffer, cancellationToken: cancellationToken);
-=======
-                    var ack = await _context.PublishAsync(GetChunkSubject(nuid), buffer, serializer: NatsRawSerializer<NatsMemoryOwner<byte>>.Default, cancellationToken: cancellationToken);
->>>>>>> 273a0092
+                    var ack = await _context.PublishAsync(Telemetry.NatsInternalActivities, GetChunkSubject(nuid), buffer, serializer: NatsRawSerializer<NatsMemoryOwner<byte>>.Default, cancellationToken: cancellationToken);
                     ack.EnsureSuccess();
 
                     if (eof)

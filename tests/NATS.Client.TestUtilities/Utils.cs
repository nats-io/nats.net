--- conflicted
+++ resolved
@@ -174,51 +174,6 @@
 {
     public static bool VersionMajorMinorIsGreaterThenOrEqualTo(this INatsServerInfo? serverInfo, int major, int minor)
     {
-<<<<<<< HEAD
-        var serverVersion = nats.GetServerVersion();
-
-        if (serverVersion.Major > major)
-            return true;
-
-        if (serverVersion.Major == major && serverVersion.Minor >= minor)
-            return true;
-
-        return false;
-    }
-
-    public static bool ServerVersionIsLessThen(this NatsConnection nats, int major, int minor)
-    {
-        var serverVersion = nats.GetServerVersion();
-
-        if (serverVersion.Major < major)
-            return true;
-
-        if (serverVersion.Major == major && serverVersion.Minor < minor)
-            return true;
-
-        return false;
-    }
-
-    public static bool ServerVersionIs(this NatsConnection nats, int major, int minor)
-    {
-        var serverVersion = nats.GetServerVersion();
-        return serverVersion.Major == major && serverVersion.Minor == minor;
-    }
-
-    public static (int Major, int Minor) GetServerVersion(this NatsConnection nats)
-    {
-        var m = Regex.Match(nats.ServerInfo!.Version, @"^(\d+)\.(\d+)");
-
-        if (m.Success && m.Groups.Count == 3)
-        {
-            if (int.TryParse(m.Groups[1].Value, out var serverMajor) && int.TryParse(m.Groups[2].Value, out var serverMinor))
-            {
-                return (serverMajor, serverMinor);
-            }
-        }
-
-        throw new Exception("Failed to parse server version");
-=======
         var testVersion = new SemanticVersioning.Version($"{major}.{minor}.0");
         var serverVersion = new SemanticVersioning.Version(serverInfo!.Version);
         if (serverVersion.Major > testVersion.Major)
@@ -233,6 +188,5 @@
         var testVersion = new SemanticVersioning.Version(version);
         var serverVersion = new SemanticVersioning.Version(serverInfo!.Version);
         return serverVersion >= testVersion;
->>>>>>> 5ba3d615
     }
 }
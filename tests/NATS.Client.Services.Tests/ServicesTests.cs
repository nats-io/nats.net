using System.Text.Json.Nodes;
using System.Text.RegularExpressions;
using NATS.Client.Core.Tests;
using NATS.Client.Platform.Windows.Tests;
using NATS.Client.Services.Internal;
using NATS.Client.Services.Models;
using NATS.Client.TestUtilities2;

namespace NATS.Client.Services.Tests;

public class ServicesTests
{
    private readonly ITestOutputHelper _output;

    public ServicesTests(ITestOutputHelper output) => _output = output;

    [Fact]
    public async Task Add_service_listeners_ping_info_and_stats()
    {
        var cts = new CancellationTokenSource(TimeSpan.FromSeconds(10));
        var cancellationToken = cts.Token;

        await using var server = await NatsServerProcess.StartAsync();
        await using var nats = new NatsConnection(new NatsOpts { Url = server.Url });
        var svc = new NatsSvcContext(nats);

        await using var s1 = await svc.AddServiceAsync("s1", "1.0.0", cancellationToken: cancellationToken);

        var pingsTask = nats.FindServicesAsync("$SRV.PING", 1, NatsSrvJsonSerializer<PingResponse>.Default, cancellationToken);
        var infosTask = nats.FindServicesAsync("$SRV.INFO", 1, NatsSrvJsonSerializer<InfoResponse>.Default, cancellationToken);
        var statsTask = nats.FindServicesAsync("$SRV.STATS", 1, NatsSrvJsonSerializer<StatsResponse>.Default, cancellationToken);

        var pings = await pingsTask;
        pings.ForEach(x => _output.WriteLine($"{x}"));
        Assert.Single(pings);
        Assert.Equal("s1", pings[0].Name);
        Assert.Equal("1.0.0", pings[0].Version);

        var infos = await infosTask;
        infos.ForEach(x => _output.WriteLine($"{x}"));
        Assert.Single(infos);
        Assert.Equal("s1", infos[0].Name);
        Assert.Equal("1.0.0", infos[0].Version);

        var stats = await statsTask;
        stats.ForEach(x => _output.WriteLine($"{x}"));
        Assert.Single(stats);
        Assert.Equal("s1", stats[0].Name);
        Assert.Equal("1.0.0", stats[0].Version);
    }

    [Fact]
    public async Task Add_end_point()
    {
        var cts = new CancellationTokenSource(TimeSpan.FromSeconds(10));
        var cancellationToken = cts.Token;

        await using var server = await NatsServerProcess.StartAsync();
        await using var nats = new NatsConnection(new NatsOpts { Url = server.Url });
        var svc = new NatsSvcContext(nats);

        await using var s1 = await svc.AddServiceAsync("s1", "1.0.0", cancellationToken: cancellationToken);

        await s1.AddEndpointAsync<int>(
            name: "e1",
            handler: async m =>
            {
                if (m.Data == 7)
                {
                    await m.ReplyErrorAsync(m.Data, $"Error{m.Data}", cancellationToken: cancellationToken);
                    return;
                }

                if (m.Data == 8)
                {
                    throw new NatsSvcEndpointException(m.Data, $"Error{m.Data}");
                }

                if (m.Data == 9)
                {
                    throw new Exception("this won't be exposed");
                }

                await m.ReplyAsync(m.Data * m.Data, cancellationToken: cancellationToken);
            },
            cancellationToken: cancellationToken);

        var info1 = (await nats.FindServicesAsync("$SRV.INFO", 1, NatsSrvJsonSerializer<InfoResponse>.Default, cancellationToken)).First();
        var info2 = s1.GetInfo();
        foreach (var info in new[] { info1, info2 })
        {
            Assert.Single(info.Endpoints);
            var endpointInfo1 = info.Endpoints.First();
            Assert.Equal("e1", endpointInfo1.Name);
        }

        var endpointInfo = info1.Endpoints.First();

        for (var i = 0; i < 10; i++)
        {
            var response = await nats.RequestAsync<int, int>(endpointInfo.Subject, i, cancellationToken: cancellationToken);
            if (i is 7 or 8)
            {
                Assert.Equal($"{i}", response.Headers?["Nats-Service-Error-Code"]);
                Assert.Equal($"Error{i}", response.Headers?["Nats-Service-Error"]);
            }
            else if (i is 9)
            {
                Assert.Equal("999", response.Headers?["Nats-Service-Error-Code"]);
                Assert.Equal("Handler error", response.Headers?["Nats-Service-Error"]);
            }
            else
            {
                Assert.Equal(i * i, response.Data);
                Assert.Null(response.Headers);
            }
        }

        var stat1 = (await nats.FindServicesAsync("$SRV.STATS", 1, NatsSrvJsonSerializer<StatsResponse>.Default, cancellationToken)).First();
        var stat2 = s1.GetStats();
        foreach (var stat in new[] { stat1, stat2 })
        {
            Assert.Single(stat.Endpoints);
            var endpointStats = stat.Endpoints.First();
            Assert.Equal("e1", endpointStats.Name);
            Assert.Equal(10, endpointStats.NumRequests);
            Assert.Equal(3, endpointStats.NumErrors);
            Assert.Equal("999:Handler error", endpointStats.LastError);
            Assert.True(endpointStats.ProcessingTime > 0);
            Assert.True(endpointStats.AverageProcessingTime > 0);
        }
    }

    [Fact]
    public async Task Add_groups_metadata_and_stats()
    {
        var cts = new CancellationTokenSource(TimeSpan.FromSeconds(10));
        var cancellationToken = cts.Token;

        await using var server = await NatsServerProcess.StartAsync();
        await using var nats = new NatsConnection(new NatsOpts { Url = server.Url });
        var svc = new NatsSvcContext(nats);

        await using var s1 = await svc.AddServiceAsync("s1", "1.0.0", cancellationToken: cancellationToken);

        await s1.AddEndpointAsync<int>(
            name: "baz",
            subject: "foo.baz",
            handler: _ => ValueTask.CompletedTask,
            cancellationToken: cancellationToken);

        await s1.AddEndpointAsync<int>(
            subject: "foo.bar1",
            handler: _ => ValueTask.CompletedTask,
            cancellationToken: cancellationToken);

        var grp1 = await s1.AddGroupAsync("grp1", cancellationToken: cancellationToken);

        await grp1.AddEndpointAsync<int>(
            name: "e1",
            handler: _ => ValueTask.CompletedTask,
            cancellationToken: cancellationToken);

        await grp1.AddEndpointAsync<int>(
            name: "e2",
            subject: "foo.bar2",
            handler: _ => ValueTask.CompletedTask,
            cancellationToken: cancellationToken);

        var grp2 = await s1.AddGroupAsync(string.Empty, queueGroup: "q_empty", cancellationToken: cancellationToken);

        await grp2.AddEndpointAsync<int>(
            name: "empty1",
            subject: "foo.empty1",
            handler: _ => ValueTask.CompletedTask,
            cancellationToken: cancellationToken);

        // Check that the endpoints are registered correctly
        {
            var info = (await nats.FindServicesAsync("$SRV.INFO.s1", 1, NatsSrvJsonSerializer<InfoResponse>.Default, cancellationToken)).First();
            Assert.Equal(5, info.Endpoints.Count);

            Assert.Equal("foo.baz", info.Endpoints.First(e => e.Name == "baz").Subject);
            Assert.Equal("q", info.Endpoints.First(e => e.Name == "baz").QueueGroup);

            Assert.Equal("foo.bar1", info.Endpoints.First(e => e.Name == "foo-bar1").Subject);
            Assert.Equal("q", info.Endpoints.First(e => e.Name == "foo-bar1").QueueGroup);

            Assert.Equal("grp1.e1", info.Endpoints.First(e => e.Name == "e1").Subject);
            Assert.Equal("q", info.Endpoints.First(e => e.Name == "e1").QueueGroup);

            Assert.Equal("grp1.foo.bar2", info.Endpoints.First(e => e.Name == "e2").Subject);
            Assert.Equal("q", info.Endpoints.First(e => e.Name == "e2").QueueGroup);

            Assert.Equal("foo.empty1", info.Endpoints.First(e => e.Name == "empty1").Subject);
            Assert.Equal("q_empty", info.Endpoints.First(e => e.Name == "empty1").QueueGroup);
        }

        await using var s2 = await svc.AddServiceAsync(
            new NatsSvcConfig("s2", "2.0.0")
            {
                Description = "es-two",
                QueueGroup = "q2",
                Metadata = new Dictionary<string, string> { { "k1", "v1" }, { "k2", "v2" }, },
                StatsHandler = ep => JsonNode.Parse($"{{\"stat-k1\":\"stat-v1\",\"stat-k2\":\"stat-v2\",\"ep_name\": \"{ep.Name}\"}}")!,
            },
            cancellationToken: cancellationToken);

        await s2.AddEndpointAsync<int>(
            name: "s2baz",
            subject: "s2foo.baz",
            handler: _ => ValueTask.CompletedTask,
            metadata: new Dictionary<string, string> { { "ep-k1", "ep-v1" } },
            cancellationToken: cancellationToken);

        // Check default queue group and stats handler
        {
            var info = (await nats.FindServicesAsync("$SRV.INFO.s2", 1, NatsSrvJsonSerializer<InfoResponse>.Default, cancellationToken)).First();
            Assert.Single(info.Endpoints);
            var epi = info.Endpoints.First();

            Assert.Equal("s2baz", epi.Name);
            Assert.Equal("s2foo.baz", epi.Subject);
            Assert.Equal("q2", epi.QueueGroup);
            Assert.Equal("ep-v1", epi.Metadata["ep-k1"]);

            var stat = (await nats.FindServicesAsync("$SRV.STATS.s2", 1, NatsSrvJsonSerializer<StatsResponse>.Default, cancellationToken)).First();
            Assert.Equal("v1", stat.Metadata["k1"]);
            Assert.Equal("v2", stat.Metadata["k2"]);
            Assert.Single(stat.Endpoints);
            var eps = stat.Endpoints.First();
            Assert.Equal("stat-v1", eps.Data["stat-k1"]?.GetValue<string>());
            Assert.Equal("stat-v2", eps.Data["stat-k2"]?.GetValue<string>());
            Assert.Equal("s2baz", eps.Data["ep_name"]?.GetValue<string>());
        }
    }

    [Fact]
    public async Task Add_multiple_service_listeners_ping_info_and_stats()
    {
        await using var server = await NatsServerProcess.StartAsync();
        await using var nats = new NatsConnection(new NatsOpts { Url = server.Url });
        var svc = new NatsSvcContext(nats);

        var cts = new CancellationTokenSource(TimeSpan.FromSeconds(10));
        var cancellationToken = cts.Token;

        await using var s1 = await svc.AddServiceAsync("s1", "1.0.0", cancellationToken: cancellationToken);
        await using var s2 = await svc.AddServiceAsync("s2", "2.0.0", cancellationToken: cancellationToken);

        var pingsTask = nats.FindServicesAsync("$SRV.PING", 2, NatsSrvJsonSerializer<PingResponse>.Default, cancellationToken);
        var infosTask = nats.FindServicesAsync("$SRV.INFO", 2, NatsSrvJsonSerializer<InfoResponse>.Default, cancellationToken);
        var statsTask = nats.FindServicesAsync("$SRV.STATS", 2, NatsSrvJsonSerializer<StatsResponse>.Default, cancellationToken);

        var pings = await pingsTask;
        Assert.Equal(2, pings.Count);
        Assert.Equal("1.0.0", pings.First(s => s.Name == "s1").Version);
        Assert.Equal("2.0.0", pings.First(s => s.Name == "s2").Version);

        var infos = await infosTask;
        Assert.Equal(2, infos.Count);
        Assert.Equal("1.0.0", infos.First(s => s.Name == "s1").Version);
        Assert.Equal("2.0.0", infos.First(s => s.Name == "s2").Version);

        var stats = await statsTask;
        Assert.Equal(2, stats.Count);
        Assert.Equal("1.0.0", stats.First(s => s.Name == "s1").Version);
        Assert.Equal("2.0.0", stats.First(s => s.Name == "s2").Version);
    }

    [Fact]
    public async Task Pass_headers_to_request_and_in_response()
    {
        var cts = new CancellationTokenSource(TimeSpan.FromSeconds(10));
        var cancellationToken = cts.Token;

        await using var server = await NatsServerProcess.StartAsync();
        await using var nats = new NatsConnection(new NatsOpts { Url = server.Url });
        var svc = new NatsSvcContext(nats);

        await using var s1 = await svc.AddServiceAsync("s1", "1.0.0", cancellationToken: cancellationToken);

        await s1.AddEndpointAsync<int>(
            name: "e1",
            handler: async m =>
            {
                if (m.Headers != null)
                {
                    var headers = m.Headers;
                    if (headers.TryGetValue("foo", out var foo))
                    {
                        if (foo != "bar")
                        {
                            await m.ReplyErrorAsync(m.Data, "Expected 'foo' = 'bar' header", cancellationToken: cancellationToken);
                            return;
                        }

                        await m.ReplyAsync(m.Data, headers: new NatsHeaders { { "bar", "baz" } }, cancellationToken: cancellationToken);
                        return;
                    }
                }

                await m.ReplyErrorAsync(m.Data, "Missing 'foo' header", cancellationToken: cancellationToken);
            },
            cancellationToken: cancellationToken);

        // With headers
        var headers = new NatsHeaders { { "foo", "bar" } };
        var response = await nats.RequestAsync<int, int>("e1", 999, headers, cancellationToken: cancellationToken);
        Assert.Equal(999, response.Data);
        Assert.Equal("baz", response.Headers?["bar"]);

        // With headers, but not the expected one.
        headers = new NatsHeaders
        {
            { "not-the-expected", "4711" },
            { "also-not-the-expected", "4242" },
        };
        response = await nats.RequestAsync<int, int>("e1", 999, headers, cancellationToken: cancellationToken);
        Assert.Equal("999", response.Headers?["Nats-Service-Error-Code"]);
        Assert.Equal("Missing 'foo' header", response.Headers?["Nats-Service-Error"]);

        // No headers.
        response = await nats.RequestAsync<int, int>("e1", 999, cancellationToken: cancellationToken);
        Assert.Equal("999", response.Headers?["Nats-Service-Error-Code"]);
        Assert.Equal("Missing 'foo' header", response.Headers?["Nats-Service-Error"]);
    }

    [Fact]
    public async Task Service_started_time()
    {
        var cts = new CancellationTokenSource(TimeSpan.FromSeconds(200));
        var cancellationToken = cts.Token;

        await using var server = await NatsServerProcess.StartAsync();
        await using var nats = new NatsConnection(new NatsOpts { Url = server.Url });
        var svc = new NatsSvcContext(nats);

        await using var s1 = await svc.AddServiceAsync("s1", "1.0.0", cancellationToken: cancellationToken);

        await s1.AddEndpointAsync<int>(
            name: "e1",
            handler: async m =>
            {
                await m.ReplyAsync(m.Data, cancellationToken: cancellationToken);
            },
            cancellationToken: cancellationToken);

        var stats = s1.GetStats();

        // Match: 2021-09-01T12:34:56.1234567Z
        var formatRegex = new Regex(@"^\d{4}-\d{2}-\d{2}T\d{2}:\d{2}:\d{2}.\d{7}Z$");
        Assert.Matches(formatRegex, stats.Started);
    }

    [Fact]
    public async Task Service_ids_unique()
    {
        await using var server = await NatsServerProcess.StartAsync();
        await using var nats = new NatsConnection(new NatsOpts { Url = server.Url });
        var svc = new NatsSvcContext(nats);

        var cts = new CancellationTokenSource(TimeSpan.FromSeconds(60));
        var cancellationToken = cts.Token;

        List<string> ids = new();
        for (var i = 0; i < 100; i++)
        {
            await using var s = await svc.AddServiceAsync($"s{i}", "1.0.0", cancellationToken: cancellationToken);
            ids.Add(s.GetInfo().Id);
        }

        ids.Sort();

        HashSet<string> uniqueIds = new();
        foreach (var id in ids)
        {
            if (!uniqueIds.Add(id))
            {
                _output.WriteLine($"Duplicate ID: {id}");
            }

            _output.WriteLine($"{id.Substring(0, 12)} {id.Substring(12, 10)}");
        }

        Assert.Equal(ids.Count, uniqueIds.Count);
    }

    [Fact]
    public async Task Service_without_queue_group()
    {
        await using var server = await NatsServerProcess.StartAsync();
        var proxy = new NatsProxy(server.Port);
        await using var nats = new NatsConnection(new NatsOpts { Url = $"127.0.0.1:{proxy.Port}" });
        var svc = new NatsSvcContext(nats);

        var cts = new CancellationTokenSource(TimeSpan.FromSeconds(60));
        var cancellationToken = cts.Token;

        // Default with a queue group
        {
            await using var s1 = await svc.AddServiceAsync(
                new NatsSvcConfig("s1", "1.0.0"), // default is { UseQueueGroup = true },
                cancellationToken: cancellationToken);

            await using var s2 = await svc.AddServiceAsync(
                new NatsSvcConfig("s2", "1.0.0"), // default is { UseQueueGroup = true },
                cancellationToken: cancellationToken);

            await s1.AddEndpointAsync<string>(
                name: "ep1",
                handler: async m =>
                {
                    await m.ReplyAsync("x", cancellationToken: cancellationToken);
                },
                cancellationToken: cancellationToken);

            await s2.AddEndpointAsync<string>(
                name: "ep1",
                handler: async m =>
                {
                    await m.ReplyAsync("x", cancellationToken: cancellationToken);
                },
                cancellationToken: cancellationToken);

            await Retry.Until("subscribed", () => proxy.Frames.Count(f => f.Message.StartsWith("SUB ep1")) == 2);

            var sub = proxy.Frames.First(f => f.Message.StartsWith("SUB ep1")).Message;
            Assert.Matches(@"SUB ep1 q \d+", sub);

            var count = 0;
            await foreach (var msg in nats.RequestManyAsync<string, string>("ep1", "x", cancellationToken: cancellationToken))
            {
                count++;
            }

            // Only one reply because of the queue group
            Assert.Equal(1, count);
        }

        await proxy.FlushFramesAsync(nats, clear: true, cts.Token);

        // Without any queue group
        {
            await using var s1 = await svc.AddServiceAsync(
                new NatsSvcConfig("s1", "1.0.0") { UseQueueGroup = false },
                cancellationToken: cancellationToken);

            await using var s2 = await svc.AddServiceAsync(
                new NatsSvcConfig("s2", "1.0.0") { UseQueueGroup = false },
                cancellationToken: cancellationToken);

            await s1.AddEndpointAsync<string>(
                name: "ep1",
                handler: async m =>
                {
                    await m.ReplyAsync("x", cancellationToken: cancellationToken);
                },
                cancellationToken: cancellationToken);

            await s2.AddEndpointAsync<string>(
                name: "ep1",
                handler: async m =>
                {
                    await m.ReplyAsync("x", cancellationToken: cancellationToken);
                },
                cancellationToken: cancellationToken);

            await Retry.Until("subscribed", () => proxy.Frames.Count(f => f.Message.StartsWith("SUB ep1")) == 2);

            var sub = proxy.Frames.First(f => f.Message.StartsWith("SUB ep1")).Message;
            Assert.Matches(@"SUB ep1 \d+", sub);

            var count = 0;
            await foreach (var msg in nats.RequestManyAsync<string, string>("ep1", "x", cancellationToken: cancellationToken))
            {
                count++;
            }

            // Two replies because of the absence of any queue groups
            Assert.Equal(2, count);
        }
    }

<<<<<<< HEAD
    [Fact]
    public async Task Service_dispose_should_not_hang_when_connection_is_not_open()
    {
        await using var server = await NatsServerProcess.StartAsync();
        await using var nats = new NatsConnection(new NatsOpts { Url = server.Url });
        await nats.ConnectRetryAsync();
        var svc = new NatsSvcContext(nats);

        var cts = new CancellationTokenSource(TimeSpan.FromSeconds(120));
        var cancellationToken = cts.Token;

        // Service stoppes and disposed normally when connection is open
        var s1 = await svc.AddServiceAsync($"s1", "1.0.0", cancellationToken: cancellationToken);
        await s1.StopAsync(cancellationToken);
        await s1.DisposeAsync();

        // Service stop/dispose should not hang when connection is closed
        var s2 = await svc.AddServiceAsync($"s2", "1.0.0", cancellationToken: cancellationToken);

        // Stop the server to close the connection
        await server.StopAsync();

        // Check that StopAsync does not hang
        var task = s2.StopAsync(cancellationToken).AsTask();
        var timeoutTask = Task.Delay(TimeSpan.FromSeconds(60), cancellationToken);
        await Task.WhenAny(task, timeoutTask).ContinueWith(
            completedTask =>
            {
                if (completedTask.Result == timeoutTask)
                {
                    throw new Exception("Service hanged!");
                }

                return task;
            },
            cancellationToken).Unwrap();

        await s2.DisposeAsync();
=======
    [Theory]
    [InlineData("foo bar")]
    [InlineData("foo\tbar")]
    public async Task AddEndpoint_SubjectWithWhitespace_ThrowsWhenValidationEnabled(string subject)
    {
        var cts = new CancellationTokenSource(TimeSpan.FromSeconds(10));
        var cancellationToken = cts.Token;

        await using var server = await NatsServerProcess.StartAsync();
        await using var nats = new NatsConnection(new NatsOpts { Url = server.Url, SkipSubjectValidation = false });
        var svc = new NatsSvcContext(nats);

        await using var s1 = await svc.AddServiceAsync("s1", "1.0.0", cancellationToken: cancellationToken);

        var exception = await Assert.ThrowsAsync<NatsException>(async () =>
        {
            await s1.AddEndpointAsync<int>(
                subject: subject,
                handler: _ => ValueTask.CompletedTask,
                cancellationToken: cancellationToken);
        });

        Assert.Equal("Subject is invalid.", exception.Message);
    }

    [Theory]
    [InlineData("queue group")]
    [InlineData("queue\tgroup")]
    public async Task AddEndpoint_QueueGroupWithWhitespace_ThrowsWhenValidationEnabled(string queueGroup)
    {
        var cts = new CancellationTokenSource(TimeSpan.FromSeconds(10));
        var cancellationToken = cts.Token;

        await using var server = await NatsServerProcess.StartAsync();
        await using var nats = new NatsConnection(new NatsOpts { Url = server.Url, SkipSubjectValidation = false });
        var svc = new NatsSvcContext(nats);

        await using var s1 = await svc.AddServiceAsync(
            new NatsSvcConfig("s1", "1.0.0") { UseQueueGroup = false },
            cancellationToken: cancellationToken);

        var exception = await Assert.ThrowsAsync<NatsException>(async () =>
        {
            await s1.AddEndpointAsync<int>(
                subject: "valid.subject",
                queueGroup: queueGroup,
                handler: _ => ValueTask.CompletedTask,
                cancellationToken: cancellationToken);
        });

        Assert.Equal("Queue group is invalid.", exception.Message);
>>>>>>> 6c2d026c
    }
}<|MERGE_RESOLUTION|>--- conflicted
+++ resolved
@@ -482,7 +482,6 @@
         }
     }
 
-<<<<<<< HEAD
     [Fact]
     public async Task Service_dispose_should_not_hang_when_connection_is_not_open()
     {
@@ -521,7 +520,8 @@
             cancellationToken).Unwrap();
 
         await s2.DisposeAsync();
-=======
+    }
+
     [Theory]
     [InlineData("foo bar")]
     [InlineData("foo\tbar")]
@@ -573,6 +573,5 @@
         });
 
         Assert.Equal("Queue group is invalid.", exception.Message);
->>>>>>> 6c2d026c
     }
 }
using NATS.Client.Core.Tests;
using NATS.Client.JetStream.Models;

namespace NATS.Client.JetStream.Tests;

public class ConsumerFetchTest
{
    private readonly ITestOutputHelper _output;

    public ConsumerFetchTest(ITestOutputHelper output) => _output = output;

    [Fact]
    public async Task Fetch_test()
    {
        var cts = new CancellationTokenSource(TimeSpan.FromSeconds(10));
        await using var server = NatsServer.StartJS();
        await using var nats = server.CreateClientConnection();
        var js = new NatsJSContext(nats);
        await js.CreateStreamAsync("s1", new[] { "s1.*" }, cts.Token);
        await js.CreateConsumerAsync("s1", "c1", cancellationToken: cts.Token);

        for (var i = 0; i < 10; i++)
        {
            var ack = await js.PublishAsync("s1.foo", new TestData { Test = i }, cancellationToken: cts.Token);
            ack.EnsureSuccess();
        }

        var consumer = await js.GetConsumerAsync("s1", "c1", cts.Token);
        var count = 0;
        await using var fc =
            await consumer.FetchAsync<TestData>(new NatsJSFetchOpts { MaxMsgs = 10 }, cancellationToken: cts.Token);
        await foreach (var msg in fc.Msgs.ReadAllAsync(cts.Token))
        {
            await msg.AckAsync(new AckOpts(WaitUntilSent: true), cts.Token);
            Assert.Equal(count, msg.Data!.Test);
            count++;
        }

        Assert.Equal(10, count);
    }

    [Fact]
<<<<<<< HEAD
    public async Task FetchNoWait_test()
    {
        var cts = new CancellationTokenSource(TimeSpan.FromSeconds(10));
        await using var server = NatsServer.StartJS();
        await using var nats = server.CreateClientConnection();
        var js = new NatsJSContext(nats);
        await js.CreateStreamAsync("s1", new[] { "s1.*" }, cts.Token);
        await js.CreateConsumerAsync("s1", "c1", cancellationToken: cts.Token);

        for (var i = 0; i < 10; i++)
=======
    public async Task Fetch_dispose_test()
    {
        var cts = new CancellationTokenSource(TimeSpan.FromSeconds(30));
        await using var server = NatsServer.StartJS();

        await using var nats = server.CreateClientConnection();

        var js = new NatsJSContext(nats);
        var stream = await js.CreateStreamAsync("s1", new[] { "s1.*" }, cts.Token);
        var consumer = await js.CreateConsumerAsync("s1", "c1", cancellationToken: cts.Token);

        var fetchOpts = new NatsJSFetchOpts
        {
            MaxMsgs = 10,
            IdleHeartbeat = TimeSpan.FromSeconds(5),
            Expires = TimeSpan.FromSeconds(10),
        };

        for (var i = 0; i < 100; i++)
>>>>>>> 07ef3bd2
        {
            var ack = await js.PublishAsync("s1.foo", new TestData { Test = i }, cancellationToken: cts.Token);
            ack.EnsureSuccess();
        }

<<<<<<< HEAD
        var consumer = await js.GetConsumerAsync("s1", "c1", cts.Token);
        var count = 0;
        await foreach (var msg in consumer.FetchNoWait<TestData>(new NatsJSFetchOpts { MaxMsgs = 10 }, cancellationToken: cts.Token))
        {
            await msg.AckAsync(new AckOpts(WaitUntilSent: true), cts.Token);
            Assert.Equal(count, msg.Data!.Test);
            count++;
        }

        Assert.Equal(10, count);
=======
        var fc = await consumer.FetchAsync<TestData>(fetchOpts, cancellationToken: cts.Token);

        var signal = new WaitSignal();
        var reader = Task.Run(async () =>
        {
            await foreach (var msg in fc.Msgs.ReadAllAsync(cts.Token))
            {
                await msg.AckAsync(cancellationToken: cts.Token);
                signal.Pulse();

                // Introduce delay to make sure not all messages will be acked.
                await Task.Delay(1_000, cts.Token);
            }
        });

        await signal;
        await fc.DisposeAsync();

        await reader;

        var infos = new List<ConsumerInfo>();
        await foreach (var natsJSConsumer in stream.ListConsumersAsync(cts.Token))
        {
            infos.Add(natsJSConsumer.Info);
        }

        Assert.Single(infos);

        Assert.True(infos[0].NumAckPending > 0);
>>>>>>> 07ef3bd2
    }

    private record TestData
    {
        public int Test { get; init; }
    }
}<|MERGE_RESOLUTION|>--- conflicted
+++ resolved
@@ -40,7 +40,6 @@
     }
 
     [Fact]
-<<<<<<< HEAD
     public async Task FetchNoWait_test()
     {
         var cts = new CancellationTokenSource(TimeSpan.FromSeconds(10));
@@ -51,7 +50,24 @@
         await js.CreateConsumerAsync("s1", "c1", cancellationToken: cts.Token);
 
         for (var i = 0; i < 10; i++)
-=======
+        {
+            var ack = await js.PublishAsync("s1.foo", new TestData { Test = i }, cancellationToken: cts.Token);
+            ack.EnsureSuccess();
+        }
+
+        var consumer = await js.GetConsumerAsync("s1", "c1", cts.Token);
+        var count = 0;
+        await foreach (var msg in consumer.FetchNoWait<TestData>(new NatsJSFetchOpts { MaxMsgs = 10 }, cancellationToken: cts.Token))
+        {
+            await msg.AckAsync(new AckOpts(WaitUntilSent: true), cts.Token);
+            Assert.Equal(count, msg.Data!.Test);
+            count++;
+        }
+
+        Assert.Equal(10, count);
+    }
+
+    [Fact]
     public async Task Fetch_dispose_test()
     {
         var cts = new CancellationTokenSource(TimeSpan.FromSeconds(30));
@@ -71,24 +87,11 @@
         };
 
         for (var i = 0; i < 100; i++)
->>>>>>> 07ef3bd2
         {
             var ack = await js.PublishAsync("s1.foo", new TestData { Test = i }, cancellationToken: cts.Token);
             ack.EnsureSuccess();
         }
 
-<<<<<<< HEAD
-        var consumer = await js.GetConsumerAsync("s1", "c1", cts.Token);
-        var count = 0;
-        await foreach (var msg in consumer.FetchNoWait<TestData>(new NatsJSFetchOpts { MaxMsgs = 10 }, cancellationToken: cts.Token))
-        {
-            await msg.AckAsync(new AckOpts(WaitUntilSent: true), cts.Token);
-            Assert.Equal(count, msg.Data!.Test);
-            count++;
-        }
-
-        Assert.Equal(10, count);
-=======
         var fc = await consumer.FetchAsync<TestData>(fetchOpts, cancellationToken: cts.Token);
 
         var signal = new WaitSignal();
@@ -118,7 +121,6 @@
         Assert.Single(infos);
 
         Assert.True(infos[0].NumAckPending > 0);
->>>>>>> 07ef3bd2
     }
 
     private record TestData

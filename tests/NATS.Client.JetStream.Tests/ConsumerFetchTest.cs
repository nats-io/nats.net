--- conflicted
+++ resolved
@@ -28,11 +28,7 @@
         var consumer = await js.GetConsumerAsync("s1", "c1", cts.Token);
         var count = 0;
         await using var fc =
-<<<<<<< HEAD
-            await consumer.FetchInternalAsync<TestData>(new NatsJSFetchOpts { MaxMsgs = 10 }, cancellationToken: cts.Token);
-=======
-            await consumer.FetchAsync<TestData>(new NatsJSFetchOpts { MaxMsgs = 10, Serializer = TestDataJsonSerializer.Default }, cancellationToken: cts.Token);
->>>>>>> a000cb0c
+            await consumer.FetchInternalAsync<TestData>(new NatsJSFetchOpts { MaxMsgs = 10, Serializer = TestDataJsonSerializer.Default }, cancellationToken: cts.Token);
         await foreach (var msg in fc.Msgs.ReadAllAsync(cts.Token))
         {
             await msg.AckAsync(new AckOpts(WaitUntilSent: true), cts.Token);
@@ -61,11 +57,7 @@
 
         var consumer = await js.GetConsumerAsync("s1", "c1", cts.Token);
         var count = 0;
-<<<<<<< HEAD
-        await foreach (var msg in consumer.FetchNoWaitAsync<TestData>(new NatsJSFetchOpts { MaxMsgs = 10 }, cancellationToken: cts.Token))
-=======
-        await foreach (var msg in consumer.FetchAllNoWaitAsync<TestData>(new NatsJSFetchOpts { MaxMsgs = 10, Serializer = TestDataJsonSerializer.Default }, cancellationToken: cts.Token))
->>>>>>> a000cb0c
+        await foreach (var msg in consumer.FetchNoWaitAsync<TestData>(new NatsJSFetchOpts { MaxMsgs = 10, Serializer = TestDataJsonSerializer.Default }, cancellationToken: cts.Token))
         {
             await msg.AckAsync(new AckOpts(WaitUntilSent: true), cts.Token);
             Assert.Equal(count, msg.Data!.Test);

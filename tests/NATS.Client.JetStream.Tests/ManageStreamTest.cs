--- conflicted
+++ resolved
@@ -222,11 +222,83 @@
     }
 
     [SkipIfNatsServer(versionEarlierThan: "2.12")]
-<<<<<<< HEAD
+    public async Task AllowMsgSchedules_property_should_be_set_on_stream()
+    {
+        await using var nats = new NatsConnection(new NatsOpts { Url = _server.Url });
+        var prefix = _server.GetNextId();
+        await nats.ConnectRetryAsync();
+
+        var js = new NatsJSContext(nats);
+
+        var cts = new CancellationTokenSource(TimeSpan.FromSeconds(10));
+
+        // Create a stream with AllowMsgSchedules enabled
+        var streamConfig = new StreamConfig($"{prefix}schedules", [$"{prefix}schedules.*"])
+        {
+            AllowMsgSchedules = true,
+        };
+
+        var stream = await js.CreateStreamAsync(streamConfig, cts.Token);
+
+        // Verify the property is set on the created stream
+        Assert.True(stream.Info.Config.AllowMsgSchedules);
+
+        // Get the stream and verify the property is persisted
+        var retrievedStream = await js.GetStreamAsync($"{prefix}schedules", cancellationToken: cts.Token);
+        Assert.True(retrievedStream.Info.Config.AllowMsgSchedules);
+
+        // Update stream with AllowMsgSchedules disabled should error
+        var updatedConfig = streamConfig with { AllowMsgSchedules = false };
+        var exception = await Assert.ThrowsAsync<NatsJSApiException>(async () => await js.UpdateStreamAsync(updatedConfig, cts.Token));
+        Assert.Equal(500, exception.Error.Code);
+        Assert.Equal(10052, exception.Error.ErrCode);
+        Assert.Equal("message schedules can not be disabled", exception.Error.Description);
+
+        // Get the stream and verify the update has failed
+        var reRetrievedStream = await js.GetStreamAsync($"{prefix}schedules", cancellationToken: cts.Token);
+        Assert.True(reRetrievedStream.Info.Config.AllowMsgSchedules);
+    }
+
+    [SkipIfNatsServer(versionEarlierThan: "2.12")]
+    public async Task AllowAtomicPublish_property_should_be_set_on_stream()
+    {
+        await using var nats = new NatsConnection(new NatsOpts { Url = _server.Url });
+        var prefix = _server.GetNextId();
+        await nats.ConnectRetryAsync();
+
+        var js = new NatsJSContext(nats);
+
+        var cts = new CancellationTokenSource(TimeSpan.FromSeconds(10));
+
+        // Create a stream with AllowAtomicPublish enabled
+        var streamConfig = new StreamConfig($"{prefix}atomic", [$"{prefix}atomic.*"])
+        {
+            AllowAtomicPublish = true,
+        };
+
+        var stream = await js.CreateStreamAsync(streamConfig, cts.Token);
+
+        // Verify the property is set on the created stream
+        Assert.True(stream.Info.Config.AllowAtomicPublish);
+
+        // Get the stream and verify the property is persisted
+        var retrievedStream = await js.GetStreamAsync($"{prefix}atomic", cancellationToken: cts.Token);
+        Assert.True(retrievedStream.Info.Config.AllowAtomicPublish);
+
+        // Update stream with AllowAtomicPublish disabled
+        var updatedConfig = streamConfig with { AllowAtomicPublish = false };
+        var updatedStream = await js.UpdateStreamAsync(updatedConfig, cts.Token);
+
+        // Verify the property is updated
+        Assert.False(updatedStream.Info.Config.AllowAtomicPublish);
+
+        // Get the stream and verify the update is persisted
+        var reRetrievedStream = await js.GetStreamAsync($"{prefix}atomic", cancellationToken: cts.Token);
+        Assert.False(reRetrievedStream.Info.Config.AllowAtomicPublish);
+    }
+
+    [SkipIfNatsServer(versionEarlierThan: "2.12")]
     public async Task PersistMode_property_should_be_set_on_stream()
-=======
-    public async Task AllowMsgSchedules_property_should_be_set_on_stream()
->>>>>>> 0bebb124
     {
         await using var nats = new NatsConnection(new NatsOpts { Url = _server.Url });
         var prefix = _server.GetNextId();
@@ -236,7 +308,6 @@
 
         var cts = new CancellationTokenSource(TimeSpan.FromSeconds(10));
 
-<<<<<<< HEAD
         // Test 1: Create a stream with PersistMode set to Async
         var streamConfigAsync = new StreamConfig($"{prefix}persist-async", [$"{prefix}persist-async.*"])
         {
@@ -305,70 +376,5 @@
 
         var updatedAsync = await js.GetStreamAsync($"{prefix}persist-async", cancellationToken: cts.Token);
         Assert.Equal(StreamConfigPersistMode.Async, updatedAsync.Info.Config.PersistMode);
-=======
-        // Create a stream with AllowMsgSchedules enabled
-        var streamConfig = new StreamConfig($"{prefix}schedules", [$"{prefix}schedules.*"])
-        {
-            AllowMsgSchedules = true,
-        };
-
-        var stream = await js.CreateStreamAsync(streamConfig, cts.Token);
-
-        // Verify the property is set on the created stream
-        Assert.True(stream.Info.Config.AllowMsgSchedules);
-
-        // Get the stream and verify the property is persisted
-        var retrievedStream = await js.GetStreamAsync($"{prefix}schedules", cancellationToken: cts.Token);
-        Assert.True(retrievedStream.Info.Config.AllowMsgSchedules);
-
-        // Update stream with AllowMsgSchedules disabled should error
-        var updatedConfig = streamConfig with { AllowMsgSchedules = false };
-        var exception = await Assert.ThrowsAsync<NatsJSApiException>(async () => await js.UpdateStreamAsync(updatedConfig, cts.Token));
-        Assert.Equal(500, exception.Error.Code);
-        Assert.Equal(10052, exception.Error.ErrCode);
-        Assert.Equal("message schedules can not be disabled", exception.Error.Description);
-
-        // Get the stream and verify the update has failed
-        var reRetrievedStream = await js.GetStreamAsync($"{prefix}schedules", cancellationToken: cts.Token);
-        Assert.True(reRetrievedStream.Info.Config.AllowMsgSchedules);
-    }
-
-    [SkipIfNatsServer(versionEarlierThan: "2.12")]
-    public async Task AllowAtomicPublish_property_should_be_set_on_stream()
-    {
-        await using var nats = new NatsConnection(new NatsOpts { Url = _server.Url });
-        var prefix = _server.GetNextId();
-        await nats.ConnectRetryAsync();
-
-        var js = new NatsJSContext(nats);
-
-        var cts = new CancellationTokenSource(TimeSpan.FromSeconds(10));
-
-        // Create a stream with AllowAtomicPublish enabled
-        var streamConfig = new StreamConfig($"{prefix}atomic", [$"{prefix}atomic.*"])
-        {
-            AllowAtomicPublish = true,
-        };
-
-        var stream = await js.CreateStreamAsync(streamConfig, cts.Token);
-
-        // Verify the property is set on the created stream
-        Assert.True(stream.Info.Config.AllowAtomicPublish);
-
-        // Get the stream and verify the property is persisted
-        var retrievedStream = await js.GetStreamAsync($"{prefix}atomic", cancellationToken: cts.Token);
-        Assert.True(retrievedStream.Info.Config.AllowAtomicPublish);
-
-        // Update stream with AllowAtomicPublish disabled
-        var updatedConfig = streamConfig with { AllowAtomicPublish = false };
-        var updatedStream = await js.UpdateStreamAsync(updatedConfig, cts.Token);
-
-        // Verify the property is updated
-        Assert.False(updatedStream.Info.Config.AllowAtomicPublish);
-
-        // Get the stream and verify the update is persisted
-        var reRetrievedStream = await js.GetStreamAsync($"{prefix}atomic", cancellationToken: cts.Token);
-        Assert.False(reRetrievedStream.Info.Config.AllowAtomicPublish);
->>>>>>> 0bebb124
     }
 }
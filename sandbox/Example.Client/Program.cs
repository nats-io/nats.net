// See https://aka.ms/new-console-template for more information

using System.Text;
<<<<<<< HEAD
using NATS.Client;
using NATS.Client.JetStream;
=======
using NATS.Net;
>>>>>>> 7a494321

CancellationTokenSource cts = new();

await using var client = new NatsClient();

// Subscribe for int, string, bytes, json
List<Task> tasks =
[
    Task.Run(async () =>
    {
        await foreach (var msg in client.SubscribeAsync<int>("x.int", cancellationToken: cts.Token))
        {
            Console.WriteLine($"Received int: {msg.Data}");
        }
    }),

    Task.Run(async () =>
    {
        await foreach (var msg in client.SubscribeAsync<string>("x.string", cancellationToken: cts.Token))
        {
            Console.WriteLine($"Received string: {msg.Data}");
        }
    }),

    Task.Run(async () =>
    {
        await foreach (var msg in client.SubscribeAsync<byte[]>("x.bytes", cancellationToken: cts.Token))
        {
            if (msg.Data != null)
            {
                Console.WriteLine($"Received bytes: {Encoding.UTF8.GetString(msg.Data)}");
            }
        }
    }),

    Task.Run(async () =>
    {
        await foreach (var msg in client.SubscribeAsync<MyData>("x.json", cancellationToken: cts.Token))
        {
            Console.WriteLine($"Received data: {msg.Data}");
        }
    }),

    Task.Run(async () =>
    {
        await foreach (var msg in client.SubscribeAsync<MyData>("x.service", cancellationToken: cts.Token))
        {
            if (msg.Data != null)
            {
                Console.WriteLine($"Replying to data: {msg.Data}");
                await msg.ReplyAsync($"Thank you {msg.Data.Name} your Id is {msg.Data.Id}!");
            }
        }
    }),

    Task.Run(async () =>
    {
        var id = 0;
        await foreach (var msg in client.SubscribeAsync<object>("x.service2", cancellationToken: cts.Token))
        {
            await msg.ReplyAsync(new MyData(id++, $"foo{id}"));
        }
    })
];

await Task.Delay(1000);

await client.PublishAsync("x.int", 100);
await client.PublishAsync("x.string", "Hello, World!");
await client.PublishAsync("x.bytes", new byte[] { 65, 66, 67 });
await client.PublishAsync("x.json", new MyData(30, "bar"));

// Request/Reply
{
    var response = await client.RequestAsync<MyData, string>("x.service", new MyData(100, "foo"));
    Console.WriteLine($"Response: {response.Data}");
}

// Request/Reply without request data
for (var i = 0; i < 3; i++)
{
    var response = await client.RequestAsync<MyData>("x.service2");
    Console.WriteLine($"Response[{i}]: {response.Data}");
}

// Use JetStream by referencing NATS.Client.JetStream package
var js = client.CreateJetStreamContext();
await foreach (var stream in js.ListStreamsAsync())
{
    Console.WriteLine($"JetStream Stream: {stream.Info.Config.Name}");
}

await cts.CancelAsync();

await Task.WhenAll(tasks);

Console.WriteLine("Bye!");

public record MyData(int Id, string Name);<|MERGE_RESOLUTION|>--- conflicted
+++ resolved
@@ -1,12 +1,8 @@
 // See https://aka.ms/new-console-template for more information
 
 using System.Text;
-<<<<<<< HEAD
-using NATS.Client;
+using NATS.Net;
 using NATS.Client.JetStream;
-=======
-using NATS.Net;
->>>>>>> 7a494321
 
 CancellationTokenSource cts = new();
 
